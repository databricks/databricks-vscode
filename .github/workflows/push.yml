name: VSCode Extensions CI

on:
    push:
        branches: [main]
    pull_request:
        branches: [main]

jobs:
    run-tests:
        strategy:
            fail-fast: false
            matrix:
<<<<<<< HEAD
                os: [macos-latest, windows-latest]
=======
                os: [windows-latest, ubuntu-latest]
                node-version: [14.x, 18.x]
            fail-fast: false

        defaults:
            run:
                shell: bash
                working-directory: packages/databricks-sdk-js
        env:
            DATABRICKS_HOST: ${{ secrets.DATABRICKS_HOST }}
            DATABRICKS_TOKEN: ${{ secrets.DATABRICKS_TOKEN }}
            TEST_DEFAULT_CLUSTER_ID: ${{ secrets.TEST_DEFAULT_CLUSTER_ID }}
        steps:
            - uses: actions/checkout@v3

            - name: Use Node.js ${{ matrix.node-version }}
              uses: actions/setup-node@v3
              with:
                  node-version: ${{ matrix.node-version }}
                  cache: "yarn"

            - run: yarn install --immutable

            - name: Building packages
              run: yarn run build

            - name: Prettier and Linting
              run: yarn run test:lint

            - name: Unit Tests With Code Cov
              run: yarn test:cov

            - name: Integration Tests
              uses: nick-fields/retry@v2
              with:
                  max_attempts: 3
                  retry_wait_seconds: 2
                  timeout_minutes: 10
                  retry_on: any
                  command: yarn run test:integ:cov

            - run: |
                  cd coverage
                  mkdir -p all && mkdir -p final
                  mv integration/coverage-final.json all/integration.json
                  mv unit/coverage-final.json all/unit.json
                  yarn nyc merge all final/final.json
                  yarn nyc report --reporter text -t ./coverage/final >> $GITHUB_STEP_SUMMARY

    test-extension:
        name: Test VSCode Extension
        runs-on: ${{ matrix.os }}
        needs: [test-sdk]

        strategy:
            matrix:
                os: [windows-latest, macos-latest]
>>>>>>> 109218a2
                node-version: [16.x]
                vscode-version: [stable, insiders]
            fail-fast: false

<<<<<<< HEAD
        uses: ./.github/workflows/tests.yml
        with:
            os: ${{ matrix.os }}
            node-version: ${{ matrix.node-version }}
            vscode-version: ${{ matrix.vscode-version }}
=======
        env:
            VSCODE_TEST_VERSION: ${{ matrix.vscode-version }}
            DATABRICKS_HOST: ${{ secrets.DATABRICKS_HOST }}
            DATABRICKS_TOKEN: ${{ secrets.DATABRICKS_TOKEN }}
            TEST_DEFAULT_CLUSTER_ID: ${{ secrets.TEST_DEFAULT_CLUSTER_ID }}

        steps:
            - uses: actions/checkout@v3

            - name: Use Node.js ${{ matrix.node-version }}
              uses: actions/setup-node@v3
              with:
                  node-version: ${{ matrix.node-version }}
                  cache: "yarn"

            - run: yarn install --immutable

            - name: Prettier and Linting
              run: yarn run test:lint
              working-directory: packages/databricks-vscode

            - name: Building packages
              run: yarn run build

            - name: Unit Tests with Coverage (OSX)
              uses: GabrielBB/xvfb-action@v1
              if: matrix.os != 'windows-latest'
              with:
                  run: yarn run test:cov
                  working-directory: packages/databricks-vscode

            - name: Unit Tests with Coverage (Windows)
              if: matrix.os == 'windows-latest'
              run: yarn run test:cov
              working-directory: packages/databricks-vscode

            - name: Show coverage test result
              continue-on-error: true
              run: yarn nyc report --reporter text -t ./coverage >> $GITHUB_STEP_SUMMARY
              working-directory: packages/databricks-vscode

            - name: Integration Tests
              uses: nick-fields/retry@v2
              with:
                  max_attempts: 3
                  retry_wait_seconds: 2
                  timeout_minutes: 10
                  retry_on: any
                  command: |
                      yarn workspace databricks run test:integ:clean
                      yarn install --immutable
                      yarn build
                      cd packages/databricks-vscode
                      yarn run test:integ

            - name: Upload test logs
              if: always()
              continue-on-error: true
              uses: actions/upload-artifact@v3
              with:
                  name: test-logs ${{ join(matrix.*, ' - ') }} - ${{ github.event_name }}
                  path: packages/databricks-vscode/src/test/logs
>>>>>>> 109218a2

    package:
        name: Package VSIX
        needs: "test-extension"
        runs-on: "macos-latest"
        steps:
            - uses: actions/checkout@v3

            - name: Use Node.js ${{ matrix.node-version }}
              uses: actions/setup-node@v3
              with:
                  node-version: ${{ matrix.node-version }}
                  cache: "yarn"

            - run: yarn install --immutable

            - name: Building packages
              run: yarn run build

            - run: mkdir -p packages/databricks-vscode/artifacts

            - name: Build VSIX
              run: yarn workspace databricks package -o artifacts

            - name: Upload artifacts
              uses: actions/upload-artifact@v3
              with:
                  name: VSIX artifacts
                  path: packages/databricks-vscode/artifacts<|MERGE_RESOLUTION|>--- conflicted
+++ resolved
@@ -11,141 +11,16 @@
         strategy:
             fail-fast: false
             matrix:
-<<<<<<< HEAD
                 os: [macos-latest, windows-latest]
-=======
-                os: [windows-latest, ubuntu-latest]
-                node-version: [14.x, 18.x]
-            fail-fast: false
-
-        defaults:
-            run:
-                shell: bash
-                working-directory: packages/databricks-sdk-js
-        env:
-            DATABRICKS_HOST: ${{ secrets.DATABRICKS_HOST }}
-            DATABRICKS_TOKEN: ${{ secrets.DATABRICKS_TOKEN }}
-            TEST_DEFAULT_CLUSTER_ID: ${{ secrets.TEST_DEFAULT_CLUSTER_ID }}
-        steps:
-            - uses: actions/checkout@v3
-
-            - name: Use Node.js ${{ matrix.node-version }}
-              uses: actions/setup-node@v3
-              with:
-                  node-version: ${{ matrix.node-version }}
-                  cache: "yarn"
-
-            - run: yarn install --immutable
-
-            - name: Building packages
-              run: yarn run build
-
-            - name: Prettier and Linting
-              run: yarn run test:lint
-
-            - name: Unit Tests With Code Cov
-              run: yarn test:cov
-
-            - name: Integration Tests
-              uses: nick-fields/retry@v2
-              with:
-                  max_attempts: 3
-                  retry_wait_seconds: 2
-                  timeout_minutes: 10
-                  retry_on: any
-                  command: yarn run test:integ:cov
-
-            - run: |
-                  cd coverage
-                  mkdir -p all && mkdir -p final
-                  mv integration/coverage-final.json all/integration.json
-                  mv unit/coverage-final.json all/unit.json
-                  yarn nyc merge all final/final.json
-                  yarn nyc report --reporter text -t ./coverage/final >> $GITHUB_STEP_SUMMARY
-
-    test-extension:
-        name: Test VSCode Extension
-        runs-on: ${{ matrix.os }}
-        needs: [test-sdk]
-
-        strategy:
-            matrix:
-                os: [windows-latest, macos-latest]
->>>>>>> 109218a2
                 node-version: [16.x]
                 vscode-version: [stable, insiders]
             fail-fast: false
 
-<<<<<<< HEAD
         uses: ./.github/workflows/tests.yml
         with:
             os: ${{ matrix.os }}
             node-version: ${{ matrix.node-version }}
             vscode-version: ${{ matrix.vscode-version }}
-=======
-        env:
-            VSCODE_TEST_VERSION: ${{ matrix.vscode-version }}
-            DATABRICKS_HOST: ${{ secrets.DATABRICKS_HOST }}
-            DATABRICKS_TOKEN: ${{ secrets.DATABRICKS_TOKEN }}
-            TEST_DEFAULT_CLUSTER_ID: ${{ secrets.TEST_DEFAULT_CLUSTER_ID }}
-
-        steps:
-            - uses: actions/checkout@v3
-
-            - name: Use Node.js ${{ matrix.node-version }}
-              uses: actions/setup-node@v3
-              with:
-                  node-version: ${{ matrix.node-version }}
-                  cache: "yarn"
-
-            - run: yarn install --immutable
-
-            - name: Prettier and Linting
-              run: yarn run test:lint
-              working-directory: packages/databricks-vscode
-
-            - name: Building packages
-              run: yarn run build
-
-            - name: Unit Tests with Coverage (OSX)
-              uses: GabrielBB/xvfb-action@v1
-              if: matrix.os != 'windows-latest'
-              with:
-                  run: yarn run test:cov
-                  working-directory: packages/databricks-vscode
-
-            - name: Unit Tests with Coverage (Windows)
-              if: matrix.os == 'windows-latest'
-              run: yarn run test:cov
-              working-directory: packages/databricks-vscode
-
-            - name: Show coverage test result
-              continue-on-error: true
-              run: yarn nyc report --reporter text -t ./coverage >> $GITHUB_STEP_SUMMARY
-              working-directory: packages/databricks-vscode
-
-            - name: Integration Tests
-              uses: nick-fields/retry@v2
-              with:
-                  max_attempts: 3
-                  retry_wait_seconds: 2
-                  timeout_minutes: 10
-                  retry_on: any
-                  command: |
-                      yarn workspace databricks run test:integ:clean
-                      yarn install --immutable
-                      yarn build
-                      cd packages/databricks-vscode
-                      yarn run test:integ
-
-            - name: Upload test logs
-              if: always()
-              continue-on-error: true
-              uses: actions/upload-artifact@v3
-              with:
-                  name: test-logs ${{ join(matrix.*, ' - ') }} - ${{ github.event_name }}
-                  path: packages/databricks-vscode/src/test/logs
->>>>>>> 109218a2
 
     package:
         name: Package VSIX
