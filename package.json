--- conflicted
+++ resolved
@@ -37,11 +37,7 @@
         "@typescript-eslint/eslint-plugin": "^6.0.0",
         "@typescript-eslint/parser": "^6.0.0",
         "conventional-changelog-cli": "^3.0.0",
-<<<<<<< HEAD
-        "eslint": "^8.50.0",
-=======
         "eslint": "^8.51.0",
->>>>>>> 60d198b8
         "eslint-config-prettier": "^8.8.0",
         "eslint-plugin-no-only-tests": "^3.1.0",
         "ts-mockito": "^2.6.1",
