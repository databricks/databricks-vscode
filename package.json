{
    "name": "@databricks/databricks-vscode",
    "version": "1.2.1",
    "private": true,
    "workspaces": [
        "packages/*"
    ],
    "installConfig": {
        "hoistingLimits": "dependencies"
    },
    "engines": {
        "node": ">=16.0",
        "yarn": ">=3.2.0"
    },
    "scripts": {
        "install:sdk": "yarn fetch:sdk && chmod a+x scripts/install_sdk.sh && scripts/install_sdk.sh",
<<<<<<< HEAD
        "fetch:sdk": "rm -rf vendor && mkdir vendor && gh release download -R databricks/databricks-sdk-js v0.5.0 -p '*.tgz' && mv *.tgz vendor/databricks-sdk.tgz",
=======
        "fetch:sdk": "rm -rf vendor && mkdir vendor && gh release download -R databricks/databricks-sdk-js v0.5.2 -p '*.tgz' && mv *.tgz vendor/databricks-sdk.tgz",
>>>>>>> 06d308c7
        "test": "yarn workspaces foreach run test",
        "test:integ": "yarn workspaces foreach run test:integ",
        "build": "yarn workspaces foreach run build",
        "clean": "yarn workspaces foreach run clean",
        "fix": "yarn workspaces foreach run fix",
        "conventional-changelog": "conventional-changelog",
        "generate-notice": "yarn workspaces foreach run generate-notice"
    },
    "repository": {
        "type": "git",
        "url": "git+https://github.com/databricks/databricks-vscode.git"
    },
    "license": "LicenseRef-LICENSE",
    "bugs": {
        "url": "https://github.com/databricks/databricks-vscode/issues"
    },
    "homepage": "https://github.com/databricks/databricks-vscode#readme",
    "packageManager": "yarn@3.2.1",
    "devDependencies": {
        "@types/node": "^20.5.0",
        "@typescript-eslint/eslint-plugin": "^6.0.0",
        "@typescript-eslint/parser": "^6.0.0",
        "conventional-changelog-cli": "^3.0.0",
        "eslint": "^8.51.0",
        "eslint-config-prettier": "^8.8.0",
        "eslint-plugin-no-only-tests": "^3.1.0",
        "ts-mockito": "^2.6.1",
        "typescript": "5.1.6"
    },
    "resolutions": {
        "json5": "2.2.2"
    }
}<|MERGE_RESOLUTION|>--- conflicted
+++ resolved
@@ -14,11 +14,7 @@
     },
     "scripts": {
         "install:sdk": "yarn fetch:sdk && chmod a+x scripts/install_sdk.sh && scripts/install_sdk.sh",
-<<<<<<< HEAD
-        "fetch:sdk": "rm -rf vendor && mkdir vendor && gh release download -R databricks/databricks-sdk-js v0.5.0 -p '*.tgz' && mv *.tgz vendor/databricks-sdk.tgz",
-=======
         "fetch:sdk": "rm -rf vendor && mkdir vendor && gh release download -R databricks/databricks-sdk-js v0.5.2 -p '*.tgz' && mv *.tgz vendor/databricks-sdk.tgz",
->>>>>>> 06d308c7
         "test": "yarn workspaces foreach run test",
         "test:integ": "yarn workspaces foreach run test:integ",
         "build": "yarn workspaces foreach run build",
