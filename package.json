--- conflicted
+++ resolved
@@ -1,10 +1,6 @@
 {
     "name": "@databricks/databricks-vscode",
-<<<<<<< HEAD
-    "version": "1.2.4",
-=======
     "version": "1.2.5",
->>>>>>> 355490f9
     "private": true,
     "workspaces": [
         "packages/*"
