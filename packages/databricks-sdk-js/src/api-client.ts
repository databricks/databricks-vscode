--- conflicted
+++ resolved
@@ -152,32 +152,6 @@
                     throw logAndReturnError(url, options, "", err, context);
                 }
 
-<<<<<<< HEAD
-                let responseText: string;
-                try {
-                    const responseBody = await response.arrayBuffer();
-                    responseText = new TextDecoder().decode(responseBody);
-                } catch (e: any) {
-                    logAndReturnError(url, options, "", e, context);
-                    throw new ApiClientResponseError(
-                        `Can't parse response from ${url.toString()}`,
-                        ""
-                    );
-                }
-
-                switch (response.status) {
-                    case 500:
-                    case 429:
-                        // Repos API returns 429 when the user has too many repos. Don't retry in this case.
-                        if (
-                            responseText.indexOf(
-                                "Please delete repos before creating new repos"
-                            ) > -1
-                        ) {
-                            break;
-                        }
-
-=======
                 if (!response.ok) {
                     const err = parseErrorFromResponse(
                         response.status,
@@ -185,7 +159,6 @@
                         body
                     );
                     if (err.isRetryable()) {
->>>>>>> 70bf5193
                         throw new RetriableError();
                     } else {
                         throw logAndReturnError(
@@ -197,59 +170,11 @@
                         );
                     }
                 }
-<<<<<<< HEAD
-
-                // throw error if the URL is incorrect and we get back an HTML page
-                if (response.headers.get("content-type")?.match("text/html")) {
-                    // When the AAD tenant is not configured correctly, the response is a HTML page with a title like this:
-                    // "Error 400 io.jsonwebtoken.IncorrectClaimException: Expected iss claim to be: https://sts.windows.net/aaaaaaaaa-aaaa-aaaa-aaaa-aaaaaaaaa/, but was: https://sts.windows.net/bbbbbbbbb-bbbb-bbbb-bbbb-bbbbbbbb/."
-                    const m = responseText.match(
-                        /<title>(Error \d+.*?)<\/title>/
-                    );
-                    let error: HttpError;
-                    if (m) {
-                        error = new HttpError(m[1], response.status);
-                    } else {
-                        error = new HttpError(
-                            `Can't connect to ${url.toString()}`,
-                            response.status
-                        );
-                    }
-
-                    throw logAndReturnError(
-                        url,
-                        options,
-                        response,
-                        error,
-                        context
-                    );
-                }
-
-                // TODO proper error handling
-                if (!response.ok) {
-                    const err = responseText.match(/invalid access token/i)
-                        ? new HttpError("Invalid access token", response.status)
-                        : new HttpError(responseText, response.status);
-                    throw logAndReturnError(
-                        url,
-                        options,
-                        responseText,
-                        err,
-                        context
-                    );
-                }
-
-                return responseText;
-            },
-        });
-
-=======
 
                 return body;
             },
         });
 
->>>>>>> 70bf5193
         let responseJson: any;
         try {
             responseJson =
