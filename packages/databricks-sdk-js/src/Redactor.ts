export function onlyNBytes(str: string, numBytes: number) {
    return str.length > numBytes
        ? str.slice(0, numBytes) + `...(${str.length - numBytes} more bytes)`
        : str;
}

function isPrimitveType(obj: any) {
    return Object(obj) !== obj;
}

export class Redactor {
    constructor(private fieldNames: string[] = []) {}

    addFieldName(fieldName: string) {
        this.fieldNames.push(fieldName);
    }

<<<<<<< HEAD
    sanitize(obj: any, dropFields: string[] = []): any {
=======
    sanitize(
        obj?: any,
        dropFields: string[] = [],
        maxFieldLength: number = 96
    ): any {
        if (obj === undefined) {
            return undefined;
        }

>>>>>>> 3a77caa5
        if (isPrimitveType(obj)) {
            return obj;
        }
        if (Array.isArray(obj)) {
            return obj.map((e) => this.sanitize(e, dropFields));
        }
        //make a copy of the object
        obj = Object.assign({}, obj);
        for (let key in obj) {
            if (dropFields.includes(key)) {
                delete obj[key];
            } else if (
                isPrimitveType(obj[key]) &&
                this.fieldNames.includes(key)
            ) {
                obj[key] = "***REDACTED***";
            } else {
                obj[key] = this.sanitize(obj[key], dropFields);
            }
        }

        return obj;
    }
}

export const defaultRedactor = new Redactor([
    "string_value",
    "token_value",
    "content",
]);<|MERGE_RESOLUTION|>--- conflicted
+++ resolved
@@ -15,19 +15,11 @@
         this.fieldNames.push(fieldName);
     }
 
-<<<<<<< HEAD
-    sanitize(obj: any, dropFields: string[] = []): any {
-=======
-    sanitize(
-        obj?: any,
-        dropFields: string[] = [],
-        maxFieldLength: number = 96
-    ): any {
+    sanitize(obj?: any, dropFields: string[] = []): any {
         if (obj === undefined) {
             return undefined;
         }
 
->>>>>>> 3a77caa5
         if (isPrimitveType(obj)) {
             return obj;
         }
