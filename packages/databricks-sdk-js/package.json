{
    "name": "@databricks/databricks-sdk",
    "version": "0.3.7",
    "description": "Databricks SDK",
    "repository": {
        "type": "git",
        "url": "git+https://github.com/databricks/databricks-vscode.git#main"
    },
    "license": "LicenseRef-LICENSE",
    "bugs": {
        "url": "https://github.com/databricks/databricks-vscode/issues"
    },
    "homepage": "https://github.com/databricks/databricks-vscode/tree/main#readme",
    "main": "dist/index.js",
    "types": "dist/index.d.ts",
    "files": [
        "/dist"
    ],
    "scripts": {
        "build": "tsc --build",
        "watch": "tsc --build --watch",
        "clean": "rm -rf dist node_modules",
<<<<<<< HEAD
        "openapi:fetch": "./scripts/fetch_openapi.sh 4609d709fc94a1b8dbe79ac78a1cece281fdaeff",
        "openapi:generate": "./scripts/generate_openapi.sh lowerFirst && yarn run build",
=======
        "openapi:fetch": "./scripts/fetch_openapi.sh 3ff9adc9545ade95ab7de82e9437b8e4984a41a1",
        "openapi:generate": "./scripts/generate_openapi.sh v0.5.0 && yarn run build",
>>>>>>> 74848b1a
        "generate-notice": "../../scripts/generate_notice.sh",
        "fix": "eslint src --ext ts --fix && prettier . --write",
        "test:lint": "eslint src --ext ts && prettier . -c",
        "test:unit": "ts-mocha --type-check 'src/**/*.test.ts'",
        "test": "yarn run test:lint && yarn run test:unit",
        "test:integ": "ts-mocha --type-check 'src/**/*.integ.ts'",
        "test:cov": "nyc --report-dir ./coverage/unit yarn run test:unit",
        "test:integ:cov": "nyc --report-dir ./coverage/integration yarn run test:integ"
    },
    "dependencies": {
        "ini": "^3.0.1",
        "inversify": "^6.0.1",
        "node-fetch-commonjs": "^3.2.4",
        "reflect-metadata": "^0.1.13"
    },
    "devDependencies": {
        "@istanbuljs/nyc-config-typescript": "^1.0.2",
        "@sinonjs/fake-timers": "^10.0.2",
        "@types/ini": "^1.3.31",
        "@types/mocha": "^10.0.1",
        "@types/node": "^18.13.0",
        "@types/sinonjs__fake-timers": "^8.1.2",
        "@types/tmp": "^0.2.3",
        "@types/uuid": "^9.0.0",
        "eslint": "^8.34.0",
        "mocha": "^10.2.0",
        "nyc": "^15.1.0",
        "prettier": "^2.8.4",
        "tmp-promise": "^3.0.3",
        "ts-loader": "^9.4.2",
        "ts-mocha": "^10.0.0",
        "ts-mockito": "^2.6.1",
        "ts-node": "^10.9.1",
        "typescript": "^4.9.5",
        "uuid": "^9.0.0"
    },
    "nyc": {
        "extends": "@istanbuljs/nyc-config-typescript",
        "check-coverage": false,
        "all": true,
        "skip-empty": true,
        "include": [
            "src/**/*.ts"
        ],
        "exclude": [
            "src/**/*.test.ts",
            "src/**/*.integ.ts",
            "src/apis/**",
            "src/test/**"
        ],
        "reporter": [
            "lcov",
            "json"
        ],
        "report-dir": "coverage"
    }
}<|MERGE_RESOLUTION|>--- conflicted
+++ resolved
@@ -20,13 +20,8 @@
         "build": "tsc --build",
         "watch": "tsc --build --watch",
         "clean": "rm -rf dist node_modules",
-<<<<<<< HEAD
-        "openapi:fetch": "./scripts/fetch_openapi.sh 4609d709fc94a1b8dbe79ac78a1cece281fdaeff",
-        "openapi:generate": "./scripts/generate_openapi.sh lowerFirst && yarn run build",
-=======
         "openapi:fetch": "./scripts/fetch_openapi.sh 3ff9adc9545ade95ab7de82e9437b8e4984a41a1",
         "openapi:generate": "./scripts/generate_openapi.sh v0.5.0 && yarn run build",
->>>>>>> 74848b1a
         "generate-notice": "../../scripts/generate_notice.sh",
         "fix": "eslint src --ext ts --fix && prettier . --write",
         "test:lint": "eslint src --ext ts && prettier . -c",
