--- conflicted
+++ resolved
@@ -1,10 +1,6 @@
 {
     "name": "@databricks/databricks-vscode-types",
-<<<<<<< HEAD
-    "version": "1.2.4",
-=======
     "version": "1.2.5",
->>>>>>> 355490f9
     "description": "Package with types and interfaces to develop extensions to the Databricks VSCode plugin",
     "main": "index.js",
     "types": "index.d.ts",
