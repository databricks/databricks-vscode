{
    "name": "@databricks/databricks-vscode-types",
    "version": "1.1.5",
    "description": "Package with types and interfaces to develop extensions to the Databricks VSCode plugin",
    "main": "index.js",
    "types": "index.d.ts",
    "repository": {
        "type": "git",
        "url": "git+https://github.com/databricks/databricks-vscode.git"
    },
    "license": "LicenseRef-LICENSE",
    "bugs": {
        "url": "https://github.com/databricks/databricks-vscode/issues"
    },
    "homepage": "https://github.com/databricks/databricks-vscode#readme",
    "scripts": {
        "build": "tsc --build",
        "watch": "tsc --build --watch",
        "clean": "rm -rf dist node_modules",
        "fix": "eslint . --ext ts --fix && prettier . --write",
        "test:lint": "eslint . --ext ts && prettier . -c",
        "test:unit": "true",
        "test": "yarn run test:lint && yarn run test:unit"
    },
    "devDependencies": {
        "@types/vscode": "^1.69.1",
<<<<<<< HEAD
        "eslint": "^8.50.0",
=======
        "eslint": "^8.51.0",
>>>>>>> 60d198b8
        "prettier": "^3.0.0",
        "typescript": "^5.2.2"
    },
    "dependencies": {
        "@databricks/databricks-sdk": "../../vendor/databricks-sdk.tgz",
        "databricks": "*"
    }
}<|MERGE_RESOLUTION|>--- conflicted
+++ resolved
@@ -24,11 +24,7 @@
     },
     "devDependencies": {
         "@types/vscode": "^1.69.1",
-<<<<<<< HEAD
-        "eslint": "^8.50.0",
-=======
         "eslint": "^8.51.0",
->>>>>>> 60d198b8
         "prettier": "^3.0.0",
         "typescript": "^5.2.2"
     },
