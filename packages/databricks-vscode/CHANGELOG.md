<<<<<<< HEAD
# Release: v2.4.0

## packages/databricks-vscode

## (2024-08-26)

-   Remove private preview warning
=======
# Release: v2.3.4-preview

## packages/databricks-vscode

## (2024-08-30)

-   Fix the marketplace note

# Release: v2.3.3-preview

## packages/databricks-vscode

## (2024-08-30)

-   Update marketplace note
>>>>>>> fc4e4596

# Release: v2.3.2-preview

## packages/databricks-vscode

## (2024-08-22)

-   Allow cancelling login, fix spaces in path for dbconnect and minor UI fixes
-   Bump CLI to 0.227
-   Cleanup redundant commands and fix errors when resetting bundle variables
-   Fix deployment tag and README links on Marketplace
-   Fix run button visibility logic
-   Use Info log level for the CLI stderr

# Release: v2.3.1-preview

## packages/databricks-vscode

## (2024-08-13)

-   Fix: Allow CLI path to have spaces.
-   Fix: Show the correct title for Cluster Selector.
-   Fix: Check whether local python version matches version required by selected cluster for Databricks Connect v2.
-   Update CLI to v0.225.0.

# Release: v2.3.0-preview

## packages/databricks-vscode

## (2024-07-18)

-   Bring back sync functionality.
-   Show correct default value for variables in bundle variable UI.
-   Update CLI to v0.223.2.

# Release: v2.2.2-preview

## packages/databricks-vscode

## (2024-07-03)

-   Fix CLI output parsing

# Release: v2.2.1-preview

## packages/databricks-vscode

## (2024-06-27)

-   Add exception handlers to bootstrap python code

# Release: v2.2.0-preview

## packages/databricks-vscode

## (2024-06-26)

-   Add cwd and project root to sys.path for dbconnect runner
-   Add support for multiple vscode workspaces
-   Update CLI to 0.221.0

# Release: v2.1.2-preview

## packages/databricks-vscode

## (2024-05-06)

-   Bring back `login` public API
-   Install dbconnect in a child process

# Release: v2.1.1-preview

## packages/databricks-vscode

## (2024-05-02)

-   Add support for `--force-lock` for deploy and destroy
-   Add support for `bundle destroy` command
-   Cleanup extension commands
-   Export `DATABRICKS_CLI_UPSTREAM` to the terminals
-   Update CLI to 0.219.0

# Release: v2.1.0-preview

## packages/databricks-vscode

## (2024-04-24)

-   Feature: Add a interface for specifying bundle variables.
-   Feature: Allow opting out of cluster override and make it more visible in UI.
-   Feature: Update databricks CLI to v0.218.0. Databricks Asset Bundles (DABs) are now GA!
-   Feature: Add UI and wizard to help manage virtual environments and Databricks Connect v2 versions.

# Release: v2.0.4-preview

## packages/databricks-vscode

## (2024-04-09)

-   Fix: avoid terraform errors on DABs projects with older version of databricks terraform provider

# Release: v2.0.3-preview

## packages/databricks-vscode

## (2024-04-08)

-   Bundle cli dependencies

# Release: v2.0.2-preview

## packages/databricks-vscode

## (2024-04-03)

-   Fix: Add currently selected python environment to path for wheel builds.
-   Fix: Add extension name to the private preview terms and conditions popup.
-   Bump databricks cli to v0.216.0.
-   Revamp the welcome views so that users can see all the critical actions in all scenarios.
-   Fix: Ignore stderr for validate and summary commands
-   Fix: Use packaged CLI if a cli path is not specified in .databrickscfg profile

# Release: v2.0.1-preview

## packages/databricks-vscode

## <small>v2.0.1-preview (2024-03-07)</small>

-   Databricks Asset Bundles (DABs) are now available in VS Code which allows you to:
    -   easily set up, author and run Databricks projects from VS Code.
    -   leverage the DABs Resource Explorer so you can easily see all your Jobs and Pipelines in one place and run them with one click.
-   All our run methods are now consolidated into 1 run menu.
-   Update databricks cli to v0.215.0.

<img src="./images/dabs_vsc.gif" alt="dabs_demo" width="800"/>

# Release: v1.2.5

## packages/databricks-vscode

## <small>1.2.5 (2024-01-10)</small>

-   Explicitly clear terminal environment variables before injecting new ones.
-   Fix race conditions around setting environment variable for the metadata url.
-   Show warning when the extension doesn't have permissions to execute the CLI.
-   Store `lastInstalledExtensionVersion` in the global storage so we only show `what's new` once.
-   Update the license.
-   Update Databricks CLI to v0.211.0.
-   Fix the telemetry.

# Release: v1.2.4

## packages/databricks-vscode

## <small>1.2.4 (2023-12-05)</small>

-   Fix: set notebook directory as current directory for pip installs from workspace fs, closes [#958](https://github.com/databricks/databricks-vscode/issues/958)
-   Fix: show error for a corrupted config file
-   Feature: update Databricks CLI to v0.210.1

# Release: v1.2.3

## packages/databricks-vscode

## <small>1.2.3 (2023-11-06)</small>

-   Fix: Make configuration wizard sticky
-   Feature: Use databricks CLI log-file option to capture the logs. This deprecates the `databricks.cli.verboseMode` option.
-   Feature: Upgrade databricks cli to `v0.209.0`.

# Release: v1.2.2

## packages/databricks-vscode

## <small>1.2.2 (2023-10-23)</small>

-   Fix: 'Error 403 Token is expiring within 30 seconds.' error when authenticating to an Azure workspace using Azure CLI authentication type.

# Release: v1.2.1

## packages/databricks-vscode

## <small>1.2.1 (2023-10-18)</small>

-   Fix: Fix the "what's new" popup so that it actually shows on a version update.

# Release: v1.2.0

## packages/databricks-vscode

## 1.2.0 (2023-10-18)

-   Feature: Enable advanced notebook support by default.
-   Feature: Show 'What's New' popup on first start after upgrade to a new version.
-   Feature: Upgrade minimum supported VS Code version to 1.83.0.

# Release: v1.1.5

## packages/databricks-vscode

## <small>1.1.5 (2023-10-05)</small>

-   Fix: Path delimiter when appending cli binary path to PATH. Fixes [#885](https://github.com/databricks/databricks-vscode/issues/885)

CLI Changes

-   Fix: Infinite syncing issue when 2 files of the same name but different extensions are created.

# Release: v1.1.4

## packages/databricks-vscode

## <small>1.1.4 (2023-09-29)</small>

-   Feature: Allow custom databricks hosts. Fixes [#664](https://github.com/databricks/databricks-vscode/issues/664)
-   Feature: Append to the end of existing `SPARK_CONNECT_USER_AGENT` instead of overwritting it. Closes [#854](https://github.com/databricks/databricks-vscode/issues/854)
-   Feature: Passthrough `no_proxy` env var. Closes [#847](https://github.com/databricks/databricks-vscode/issues/847)
-   Fix: Pin DB Connect V2 version to 13.3.2.
-   Fix: Update Databricks Connect V2 setup prompts.

# Release: v1.1.3

## packages/databricks-vscode

## <small>1.1.3 (2023-09-21)</small>

-   Fix: Environment variables are always exported to the terminal irrespective of DB Connect V2 being enabled or not.
-   Fix: Invalid access mode prompt now explicitly states that it is for DB Connect V2

CLI Changes

-   Fix: Fixed a bug which was causing OAuth login flow to hang, when called from the extension.

# Release: v1.1.2

## packages/databricks-vscode

## <small>1.1.2 (2023-09-07)</small>

-   Fix: Append databricks cli path to the end of PATH. Now cli binary installed on the system takes priority over the binary packaged with the extension when running from the integrated terminal.
-   Feature: Bump databricks cli to v0.204.0
-   Fix: Export DATABRICKS_HOST env var with correct protocol (#841) ([2b62e41](https://github.com/databricks/databricks-vscode/commit/2b62e41)), fixes [#836](https://github.com/databricks/databricks-vscode/issues/836)
-   Feature(experimental): Support for %run magics and # MAGIC commands in databricks notebooks
-   Feature(experimental): Find and load environment variables configured by the extension in notebooks. These variables are required to automatically configure DB Connect V2, dbutils (from databricks python SDK) etc.

CLI Changes

-   Fix: The pattern .\* in a .gitignore file can match the root directory. Never ignore root directory when syncing. Fixes [#837](https://github.com/databricks/databricks-vscode/issues/837).

# Release: v1.1.1

## packages/databricks-vscode

## <small>1.1.1 (2023-08-03)</small>

-   Fix: Add explicit dependency on ms jupyter extension
-   Fix: Export `SPARK_REMOTE` environment variable for `profile` authentication type
-   Fix: Wsfs wrapper preamble being ignored when %pip install restarts jupyter kernel, closes [#823](https://github.com/databricks/databricks-vscode/issues/823)
-   Fix: Handle token refresh for az cli
-   Fix: Correctly handle HOME environment variable on windows[#795](https://github.com/databricks/databricks-vscode/issues/795)

# Release: v1.1.0

## packages/databricks-vscode

## 1.1.0 (2023-07-10)

-   Feature: Enable DB Connect V2 by default.
-   Experimental: Allow Jupyter code lenses to parse and interpret databricks notebooks (python files)
-   Experimental: Add an init script for Jupyter notebooks
-   Experimental: Handle magic commands in init script.
-   Experimental: Show errors in notebook init scripts
-   Fix: Block changes to VS Code configs unless we are in a Databricks project

# Release: v1.0.0

## packages/databricks-vscode

## 1.0.0 (2023-06-23)

-   Feature: Add AWS OAuth and Azure Client Secret auth. These can be used through a `.databrickscfg` profile.
-   Feature: Make cluster and workspace views experimental
-   Fix: Add current version information to `Update dbconnect` popup message
-   Fix: Set PYDEVD_WARN_SLOW_RESOLVE_TIMEOUT environment variable. This prevents timeouts when fetching dataframes using dbconnect.

# Release: v0.3.15

## packages/databricks-vscode

## <small>0.3.15 (2023-06-14)</small>

-   Feature: Make workspace the default sync destination
-   Fix: `cd` to directory of the source file when using `%sh` magic in notebooks from a workspace directory, fixes [#734](https://github.com/databricks/databricks-vscode/issues/734)
-   Fix: Wrapper notebook for notebooks in workspace directories, now includes the directory root information, enabling interactive execution in Databricks web UI.
-   Fix: `databrickcfg` profile based authentication was not working for Python SDK and DB Connect V2.
-   Fix: Kill execution if cluster is not running or sync destination is not attached instead of blocking.
-   Fix: Show sync errors in the UI.

# Release: v0.3.14

## packages/databricks-vscode

## <small>0.3.14 (2023-06-02)</small>

-   Fix: Fix error handling when repos limit is reached, fixes [#726](https://github.com/databricks/databricks-vscode/issues/726)
-   Patch: Port error handling code from GO SDK
-   Telemety: Record SDK AuthType instead of VSCode AuthType
-   Fix: Bump dependencies
-   Feature: Support all authentication methods for interactive debugging with dbconnect.
-   Fix: Improve error message to switch from repos to workspace FS.
-   Fix: Rename `bricks` cli to `databricks`
-   Telemetry: Record sync destination type
-   Fix: Properly escape calls to python so that they work with directories with spaces, fixes [#715](https://github.com/databricks/databricks-vscode/issues/715)

# Release: v0.3.13

## packages/databricks-vscode

## <small>0.3.13 (2023-05-09)</small>

-   Fix: Gracefully handle virtual /Repos/me folder, closes [#693](https://github.com/databricks/databricks-vscode/issues/693) [#683](https://github.com/databricks/databricks-vscode/issues/683) [#691](https://github.com/databricks/databricks-vscode/issues/691) [#688](https://github.com/databricks/databricks-vscode/issues/688)
-   Feature: Start sending Telemetry from the VS Code Extension.

# Release: v0.3.12

## packages/databricks-vscode

## <small>0.3.12 (2023-05-03)</small>

-   Fix: "Configure Autocompletion for Globals" was unable find type stubs, closes [#678](https://github.com/databricks/databricks-vscode/issues/678)
-   Fix: .databricks.env file would start adding multiple quotes to existing variables

# Release: v0.3.11

## packages/databricks-vscode

## <small>0.3.11 (2023-04-25)</small>

-   Feature: All customers should start seeing prompt for switching to using Workspace as sync destination.
-   Feature: Move autcompletion for globals to `__builtins__.py` from internal stubs.
-   Fix: Prepend cwd to PYTHONPATH so that local changes take precedence over installed libraries, fixes [#673](https://github.com/databricks/databricks-vscode/issues/673)

# Release: v0.3.10

## packages/databricks-vscode

## <small>0.3.10 (2023-04-20)</small>

-   Fix: Method for finding installed python packages was failing on windows.

# Release: v0.3.9

## packages/databricks-vscode

## <small>0.3.9 (2023-04-19)</small>

-   Feature: Experimental Databricks Connect V2 integration. Add `debugging.dbconnect` to `databricks.experimental.optIn` vscode workspace setting, to start using the new integration.
-   Feature: Next phase of Files in Workspace rollout. 50% of users should start seeing prompts to switch to workspace as sync destination.

# Release: v0.3.8

## packages/databricks-vscode

## <small>0.3.8 (2023-04-17)</small>

-   Feature: Add OAuth support.
-   Feature: Add Telemetry to VS Code Extension.
-   Fix: Don't sync .databricks folder even if it is not added to .gitignore, fixes [#628](https://github.com/databricks/databricks-vscode/issues/628)
-   Feature: Enable workspace folder as sync destination for some of the users. They should now see a popup to start using workspace as sync destination, if they are on clusters with `dbr 11.2` or greater.
-   Fix: Treat cluster in RESIZING state as running clusters, fixes [#618](https://github.com/databricks/databricks-vscode/issues/618)
-   Fix: Reverted changes to the exported API. This had broken some downstream projects such as [SQLTools Databricks Driver](https://github.com/databricks/sqltools-databricks-driver) and [Databricks Power Tools for VSCode](https://github.com/paiqo/Databricks-VSCode).
-   Feature: Environment files for python are now managed by the databricks extension. Added a setting `databricks.python.envFile` which overrides `python.envFile`. `python.envFile` is internally managed by the databricks extension. Users should use `databricks.python.envFile` instead.

# Release: v0.3.7

## packages/databricks-vscode

## <small>0.3.7 (2023-03-21)</small>

-   Fix: (Experimental) Show only directories in sync destination quickpick.
-   Fix: (Experimental) Fix creation of .ide if it doesn't exists.
-   Fix: Fix PATH delimiter on Windows, closes [#576](https://github.com/databricks/databricks-vscode/issues/576)

# Release: v0.3.5

## packages/databricks-vscode

## <small>0.3.5 (2023-03-17)</small>

-   Fix: Fix for syncing issues with files having " ", "+" and "#" characters in the file name, closes [#555](https://github.com/databricks/databricks-vscode/issues/555) reported by [@AndreiCalin24](https://github.com/AndreiCalin24) and [#468](https://github.com/databricks/databricks-vscode/issues/468) reported by [@arturomf94](https://github.com/arturomf94)
-   Fix: Prevent relogin when project.json is updated after first login.
-   Feature: (Experimental) Add prompts to switch to repos when Files in Workspace is not supported.
-   Feature: (Experimental) Provide default sync destination if not set.
-   Feature: (Experimental) Add transparent wrapper for workflow runs when running using files in workspace.

# Release: v0.3.4

## packages/databricks-vscode

## <small>0.3.4 (2023-03-10)</small>

-   Feature: Publish the extension also to [OpenVSIX](https://open-vsx.org/extension/databricks/sqltools-databricks-driver)
-   Feature: Add support for connecting to Azure China and Azure GovCloud workspaces, closes [#526](https://github.com/databricks/databricks-vscode/issues/526)
-   Fix: Make code synchronization more robust. Sync should no longer get stuck in `IN PROGRESS` state.

# Release: v0.3.3

## packages/databricks-vscode

## <small>0.3.3 (2023-03-06)</small>

-   Feature: Add refresh button to refresh results of a Workflow run, closes [#520](https://github.com/databricks/databricks-vscode/issues/470) reported by [@virtualdvid](https://github.com/virtualdvid)
-   Feature: Add `databricks.overrideDatabricksConfigFile` VS Code setting to override the location of `.databrickscfg` file, closes [#518](https://github.com/databricks/databricks-vscode/issues/518)
-   Fix: jump-to-error links were not displayed when `Run File on Databricks` runs failed
-   Fix: sync was hanging when moving files
-   Fix: Files with certain special charecters (such as #-hash) in their names were not synced correctly.

# Release: v0.3.2

## packages/databricks-vscode

## <small>0.3.2 (2023-02-24)</small>

-   Fix: Support HTTP proxies when the proxy environment variable is lower case, closes [#476](https://github.com/databricks/databricks-vscode/issues/476) reported by [@wibbico](https://github.com/wibbico)
-   Fix: Increase timeouts to support uploading large files

# Release: v0.3.1

## packages/databricks-vscode

## <small>0.3.1 (2023-02-23)</small>

-   Feature: Add an option to silence the autocomplete dialog, closes [#497](https://github.com/databricks/databricks-vscode/issues/497)
-   Fix: Support `.databrickscfg` profiles that contain a dot, closes [#447](https://github.com/databricks/databricks-vscode/issues/447) reported by [@tahaum](https://github.com/tahaum)
-   Fix: Remove API timeout limit for execution context runs, closes [#482](https://github.com/databricks/databricks-vscode/issues/482) reported by [@sebrahimi1988](https://github.com/sebrahimi1988)
-   Fix: Show errors when parsing of host in `.databrickscfg` fails, closes [#479](https://github.com/databricks/databricks-vscode/issues/479)
-   Fix: Show error state in the UI when sync process fails
-   Minor: Rename title of the extension

# Release: v0.3.0

## packages/databricks-vscode

## 0.3.0 (2023-02-20)

-   ⚠️ Minor breaking change: This releases introduces a minor breaking change in the sync destination selection UI. The extension no longer lists Repos that have been created outside of the IDE. This prevents users from accidentally overwriting code in existing Repos. Existing sync destinations will continue to work but going forward users can only select Repos that have been created from the IDE
-   Feature: Improve code completion for `dbutils`
-   Fix: Allow creation of repos even if `/Repos/me` doesn't exist
-   Fix: Improve AAD login and prevent infinite loops when trying to use AAD

# Release: v0.2.4

## packages/databricks-vscode

## <small>0.2.4 (2023-02-16)</small>

-   Fix: Ignore symlinked folders when syncing code to Databricks, closes [#455](https://github.com/databricks/databricks-vscode/issues/455)
-   Fix: Improve handling of notebooks during sync
-   Fix: Fix Windows support for sync destination, closes [#458](https://github.com/databricks/databricks-vscode/issues/458)

# Release: v0.2.3

## packages/databricks-vscode

## <small>0.2.3 (2023-02-15)</small>

-   Fix: Add support for syncing files with spaces in their file names

# Release: v0.2.2

## packages/databricks-vscode

## <small>0.2.2 (2023-02-14)</small>

-   Minor: Fix image links in README.md

# Release: v0.2.1

## packages/databricks-vscode

## <small>0.2.1 (2023-02-14)</small>

-   Minor: Doc updates after extension was made public

# Release: v0.2.0

## packages/databricks-vscode

## 0.2.0 (2023-02-13)

-   Feature: Allow creation of Repos directly from the IDE
-   Feature: Add `bricks` CLI to the PATH of VS Code terminals
-   Feature: Watch `.gitignore` files for changes while sync is running
-   Breaking change: Rename extension from `databricks-vscode` to `databricks` so it can be published to the VS Code marketplace.

# Release: v0.0.11

## packages/databricks-vscode

## <small>0.0.11 (2023-01-30)</small>

-   Feature: Allow running Scala, R and SQL notebooks as workflow
-   Feature: List hostnames from `~/.databrickscfg` when selecting a host
-   Feature: Take into account `.gitignore` rules defined in parent directories for file syncronization.
-   Feature: Make `az login` work on Github CodeSpaces
-   Experimental feature: Add support for synchronizing to a workspace folder (Files in Workspace)
-   Fix: Don't show error when config file doesn't exist
-   Fix: Support `az login` when user doesn't have a subscription
-   Fix: Gracefully handle adding a profile when `~/.databrickscfg` doesn't exist
-   Fix: Running the "full sync" command now resets the synchronization state
-   UI tweaks: Clean up and unify items in the side panel

# Release: v0.0.10

## packages/databricks-vscode

## <small>0.0.10 (2023-01-16)</small>

-   Update to use the latest JavaScript SDK for Databricks

# Release: v0.0.9

## packages/databricks-vscode

## <small>0.0.9 (2023-01-09)</small>

-   Fix: Don't show `start cluster` icon for terminating clusters. Wait for termination.
-   Update license to Databricks License

# Release: v0.0.8

## packages/databricks-vscode

## <small>0.0.8 (2022-12-23)</small>

-   Fix: Properly detect the Azure CLI `az` on Windows
-   Fix: Fix synchronizing files located in folders on Windows
-   Fix: Improve host name validation in the workspace configuration wizard
-   Fix: Fix bug in project.json parsing

# Release: v0.0.7

## packages/databricks-vscode

## <small>0.0.7 (2022-12-20)</small>

-   Feature: Add code completion support for Databricks globals such as `spark` or `dbutils`
-   Feature: Add support for logging in using the Azure CLI. This allows users to use the extension with Azure Active Directory (AAD).

# Release: v0.0.6

## packages/databricks-vscode

## <small>0.0.6 (2022-12-05)</small>

-   Feature: Click to file from Python error stacktraces when using "Run on Databricks".
-   Feature: Show stdout when job fails with exception.

# Release: v0.0.5

## packages/databricks-vscode

## <small>0.0.5 (2022-11-30)</small>

-   Critical fix: Fix edge case where the sync command could have deleted the Databricks Repo
-   Fix: Make sure line numbers in python stack traces are correct.
-   Fix: Correctly generate logfile on Windows

# Release: v0.0.4

## packages/databricks-vscode

## <small>0.0.4 (2022-11-28)</small>

-   Feature: Support environment variables in 'Run on Databricks' custom debug config
-   Fix: Make copy to clipboard on OSX from the workflow run webview
-   Fix: Fix file synching on Windows
-   Fix: Properly handle starting a stopping cluster
-   Fix: Register `Databricks task` and kill task terminal on error

# Release: v0.0.3

## packages/databricks-vscode

## <small>0.0.3 (2022-11-21)</small>

-   Added command `Open full logs` to open the log output folder
-   Turn filtering of accessible cluster off by default. Can be enabled using the setting `databricks.clusters.onlyShowAccessibleClusters`
-   Allow running ipynb files as workflows
-   Improve handling cases where the user doesn't hve administrator permissions in the Databricks workspace
-   Show warning when the name of the selected Databricks Repo doesn't match the local workspace name
-   Add setting `databricks.bricks.verboseMode` to show debug logs for the sync command

# Release: v0.0.2

## packages/databricks-vscode

## <small>0.0.2 (2022-11-15)</small>

-   First private preview release<|MERGE_RESOLUTION|>--- conflicted
+++ resolved
@@ -1,4 +1,3 @@
-<<<<<<< HEAD
 # Release: v2.4.0
 
 ## packages/databricks-vscode
@@ -6,7 +5,8 @@
 ## (2024-08-26)
 
 -   Remove private preview warning
-=======
+-   Bump CLI to 0.227.1
+
 # Release: v2.3.4-preview
 
 ## packages/databricks-vscode
@@ -22,7 +22,6 @@
 ## (2024-08-30)
 
 -   Update marketplace note
->>>>>>> fc4e4596
 
 # Release: v2.3.2-preview
 
