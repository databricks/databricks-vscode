--- conflicted
+++ resolved
@@ -1,5 +1,3 @@
-<<<<<<< HEAD
-=======
 # Release: v1.2.5
 
 ## packages/databricks-vscode
@@ -14,7 +12,6 @@
 -   Update Databricks CLI to v0.211.0.
 -   Fix the telemetry.
 
->>>>>>> 355490f9
 # Release: v1.2.4
 
 ## packages/databricks-vscode
