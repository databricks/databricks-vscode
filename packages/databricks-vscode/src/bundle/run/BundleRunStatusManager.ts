--- conflicted
+++ resolved
@@ -7,10 +7,13 @@
 import {PipelineRunStatus} from "./PipelineRunStatus";
 import {Resource, ResourceKey} from "../types";
 import {ConfigModel} from "../../configuration/models/ConfigModel";
+import {logging} from "@databricks/databricks-sdk";
+import {Loggers} from "../../logger";
 /**
  * This class monitors the cli bundle run output and record ids for runs. It also polls for status of the these runs.
  */
 export class BundleRunStatusManager implements Disposable {
+    private logger = logging.NamedLogger.getOrCreate(Loggers.Extension);
     private disposables: Disposable[] = [];
     public readonly runStatuses: Map<string, BundleRunStatus> = new Map();
 
@@ -93,32 +96,31 @@
             })
         );
         this.onDidChangeEmitter.fire();
-<<<<<<< HEAD
-        return await this.bundleRunTerminalManager.run(resourceKey, (data) => {
-            remoteRunStatus.parseId(data);
-        });
-=======
-        await this.bundleRunTerminalManager.run(
-            resourceKey,
-            (data) => {
-                remoteRunStatus.parseId(data);
-            },
-            async (exitCode) => {
+        try {
+            const result = await this.bundleRunTerminalManager.run(
+                resourceKey,
+                (data) => remoteRunStatus.parseId(data)
+            );
+            if (result.cancelled) {
                 await remoteRunStatus.cancel();
-                if (exitCode !== 0) {
-                    remoteRunStatus.runState = "error";
-                } else {
-                    remoteRunStatus.runState = "cancelled";
-                }
             }
-        );
->>>>>>> 71303b84
+            return result;
+        } catch (e) {
+            // In the case of a failed run cancellation is expected to fail too.
+            // Because of it we catch errors from the `cancel` and log them, re-throwing original error that will be shown to the user.
+            await remoteRunStatus.cancel().catch((error) => {
+                this.logger.error(
+                    "Error while cancelling a run after a failure",
+                    error
+                );
+            });
+            remoteRunStatus.runState = "error";
+            throw e;
+        }
     }
 
     async cancel(resourceKey: string) {
-        const runner = this.runStatuses.get(resourceKey);
         this.bundleRunTerminalManager.cancel(resourceKey);
-        await runner?.cancel();
     }
 
     dispose() {
