--- conflicted
+++ resolved
@@ -25,14 +25,8 @@
 
     async run(
         resourceKey: string,
-<<<<<<< HEAD
         onDidUpdate?: (data: string) => void
-    ): Promise<{exitCode?: number | null; cancelled: boolean}> {
-=======
-        onDidUpdate?: (data: string) => void,
-        onDidClose?: (code: number | null) => void
-    ) {
->>>>>>> 71303b84
+    ): Promise<{cancelled: boolean; exitCode?: number | null}> {
         const target = this.bundleRemoteStateModel.target;
         if (target === undefined) {
             throw new Error(`Cannot run ${resourceKey}, Target is undefined`);
@@ -92,25 +86,15 @@
 
             // Wait for the process to exit
             return await new Promise((resolve, reject) => {
-                if (terminal === undefined) {
-                    resolve({cancelled: true});
-                    return;
-                }
                 terminal.pty.onDidCloseProcess((exitCode) => {
-                    onDidClose?.(exitCode);
                     if (exitCode === 0 || terminal.pty.isClosed) {
                         // Resolve when the process exits with code 0 or is closed by human action
-                        resolve({exitCode, cancelled: terminal.pty.isClosed});
+                        resolve({cancelled: terminal.pty.isClosed, exitCode});
                     } else {
                         reject(
                             new Error(`Process exited with code ${exitCode}`)
                         );
                     }
-                }, disposables);
-                window.onDidCloseTerminal((e) => {
-                    // Resolve when the process is closed by human action
-                    e.name === terminal.terminal.name &&
-                        resolve({cancelled: true});
                 }, disposables);
             });
         } finally {
