import {Disposable, ProgressLocation, window} from "vscode";
import {BundleRemoteStateModel} from "./models/BundleRemoteStateModel";
import {onError} from "../utils/onErrorDecorator";
<<<<<<< HEAD
import {BundleWatcher} from "./BundleWatcher";
=======
import {
    TreeNode as BundleResourceExplorerTreeNode,
    ResourceTreeNode as BundleResourceExplorerResourceTreeNode,
} from "../ui/bundle-resource-explorer/types";
import {BundleRunStatusManager} from "./run/BundleRunStatusManager";

const RUNNABLE_RESOURCES = [
    "pipelines",
    "jobs",
] satisfies BundleResourceExplorerTreeNode["type"][];

function isRunnable(
    treeNode: BundleResourceExplorerTreeNode
): treeNode is BundleResourceExplorerResourceTreeNode {
    return (RUNNABLE_RESOURCES as string[]).includes(treeNode.type);
}
>>>>>>> ad723312

export class BundleCommands implements Disposable {
    private disposables: Disposable[] = [];
    private outputChannel = window.createOutputChannel(
        "Databricks Asset Bundles"
    );

<<<<<<< HEAD
    constructor(
        private bundleRemoteStateModel: BundleRemoteStateModel,
        private readonly bundleWatcher: BundleWatcher
    ) {
        this.disposables.push(
            this.outputChannel,
            this.bundleWatcher.onDidChange(async () => {
                await this.bundleRemoteStateModel.refresh();
            })
        );
=======
    private writeToChannel = (data: string) => {
        this.outputChannel.append(data);
    };

    private prepareOutputChannel() {
        this.outputChannel.show(true);
        this.outputChannel.appendLine("");
    }

    constructor(
        private readonly bundleRemoteStateModel: BundleRemoteStateModel,
        private readonly bundleRunStatusManager: BundleRunStatusManager
    ) {
        this.disposables.push(this.outputChannel);
>>>>>>> ad723312
    }

    async refreshRemoteState() {
        await window.withProgress(
            {location: {viewId: "dabsResourceExplorerView"}},
            async () => {
                await this.bundleRemoteStateModel.refresh();
            }
        );
    }

    @onError({popup: {prefix: "Error refreshing remote state."}})
    async refreshRemoteStateCommand() {
        await this.refreshRemoteState();
    }

    async deploy() {
        await window.withProgress(
            {location: {viewId: "dabsResourceExplorerView"}},
            async () => {
                await this.bundleRemoteStateModel.deploy(
                    this.writeToChannel,
                    this.writeToChannel
                );
            }
        );
    }

    @onError({popup: {prefix: "Error running resource."}})
    async deployAndRun(treeNode: BundleResourceExplorerTreeNode) {
        if (!isRunnable(treeNode)) {
            throw new Error(`Cannot run resource of type ${treeNode.type}`);
        }
        //TODO: Don't deploy if there is no diff between local and remote state
        this.prepareOutputChannel();
        await window.withProgress(
            {location: ProgressLocation.Notification, cancellable: false},
            async () => {
                await this.bundleRemoteStateModel.deploy(
                    this.writeToChannel,
                    this.writeToChannel
                );
            }
        );

<<<<<<< HEAD
        await this.refreshRemoteState();
    }

    @onError({popup: {prefix: "Error deploying the bundle."}})
    async deployCommand() {
        await this.deploy();
=======
        await this.bundleRunStatusManager.run(
            treeNode.resourceKey,
            treeNode.type
        );
    }

    @onError({popup: {prefix: "Error cancelling run."}})
    async cancelRun(treeNode: BundleResourceExplorerTreeNode) {
        if (!isRunnable(treeNode)) {
            throw new Error(`Resource of ${treeNode.type} is not runnable`);
        }

        this.bundleRunStatusManager.cancel(treeNode.resourceKey);
>>>>>>> ad723312
    }

    dispose() {
        this.disposables.forEach((i) => i.dispose());
    }
}<|MERGE_RESOLUTION|>--- conflicted
+++ resolved
@@ -1,9 +1,7 @@
 import {Disposable, ProgressLocation, window} from "vscode";
 import {BundleRemoteStateModel} from "./models/BundleRemoteStateModel";
 import {onError} from "../utils/onErrorDecorator";
-<<<<<<< HEAD
 import {BundleWatcher} from "./BundleWatcher";
-=======
 import {
     TreeNode as BundleResourceExplorerTreeNode,
     ResourceTreeNode as BundleResourceExplorerResourceTreeNode,
@@ -20,7 +18,6 @@
 ): treeNode is BundleResourceExplorerResourceTreeNode {
     return (RUNNABLE_RESOURCES as string[]).includes(treeNode.type);
 }
->>>>>>> ad723312
 
 export class BundleCommands implements Disposable {
     private disposables: Disposable[] = [];
@@ -28,9 +25,9 @@
         "Databricks Asset Bundles"
     );
 
-<<<<<<< HEAD
     constructor(
-        private bundleRemoteStateModel: BundleRemoteStateModel,
+        private readonly bundleRemoteStateModel: BundleRemoteStateModel,
+        private readonly bundleRunStatusManager: BundleRunStatusManager,
         private readonly bundleWatcher: BundleWatcher
     ) {
         this.disposables.push(
@@ -39,22 +36,6 @@
                 await this.bundleRemoteStateModel.refresh();
             })
         );
-=======
-    private writeToChannel = (data: string) => {
-        this.outputChannel.append(data);
-    };
-
-    private prepareOutputChannel() {
-        this.outputChannel.show(true);
-        this.outputChannel.appendLine("");
-    }
-
-    constructor(
-        private readonly bundleRemoteStateModel: BundleRemoteStateModel,
-        private readonly bundleRunStatusManager: BundleRunStatusManager
-    ) {
-        this.disposables.push(this.outputChannel);
->>>>>>> ad723312
     }
 
     async refreshRemoteState() {
@@ -66,29 +47,21 @@
         );
     }
 
+    private writeToChannel = (data: string) => {
+        this.outputChannel.append(data);
+    };
+
+    private prepareOutputChannel() {
+        this.outputChannel.show(true);
+        this.outputChannel.appendLine("");
+    }
+
     @onError({popup: {prefix: "Error refreshing remote state."}})
     async refreshRemoteStateCommand() {
         await this.refreshRemoteState();
     }
 
     async deploy() {
-        await window.withProgress(
-            {location: {viewId: "dabsResourceExplorerView"}},
-            async () => {
-                await this.bundleRemoteStateModel.deploy(
-                    this.writeToChannel,
-                    this.writeToChannel
-                );
-            }
-        );
-    }
-
-    @onError({popup: {prefix: "Error running resource."}})
-    async deployAndRun(treeNode: BundleResourceExplorerTreeNode) {
-        if (!isRunnable(treeNode)) {
-            throw new Error(`Cannot run resource of type ${treeNode.type}`);
-        }
-        //TODO: Don't deploy if there is no diff between local and remote state
         this.prepareOutputChannel();
         await window.withProgress(
             {location: ProgressLocation.Notification, cancellable: false},
@@ -100,14 +73,22 @@
             }
         );
 
-<<<<<<< HEAD
         await this.refreshRemoteState();
     }
 
     @onError({popup: {prefix: "Error deploying the bundle."}})
     async deployCommand() {
         await this.deploy();
-=======
+    }
+
+    @onError({popup: {prefix: "Error running resource."}})
+    async deployAndRun(treeNode: BundleResourceExplorerTreeNode) {
+        if (!isRunnable(treeNode)) {
+            throw new Error(`Cannot run resource of type ${treeNode.type}`);
+        }
+        //TODO: Don't deploy if there is no diff between local and remote state
+        await this.deploy();
+
         await this.bundleRunStatusManager.run(
             treeNode.resourceKey,
             treeNode.type
@@ -121,7 +102,6 @@
         }
 
         this.bundleRunStatusManager.cancel(treeNode.resourceKey);
->>>>>>> ad723312
     }
 
     dispose() {
