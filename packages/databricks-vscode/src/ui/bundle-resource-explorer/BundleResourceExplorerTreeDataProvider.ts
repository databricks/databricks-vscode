import {
    Disposable,
    Event,
    EventEmitter,
    ExtensionContext,
    ProviderResult,
    TreeDataProvider,
    TreeItemCollapsibleState,
} from "vscode";
import {BundleResourceExplorerTreeItem, Renderer, TreeNode} from "./types";
import {ConfigModel} from "../../configuration/models/ConfigModel";
import {JobsRenderer} from "./JobsRenderer";
import {TasksRenderer} from "./TasksRenderer";
import {PipelineRenderer} from "./PipelineRenderer";
import path from "path";
<<<<<<< HEAD
import {BundleRunStatusManager} from "../../bundle/run/BundleRunStatusManager";
import {JobsRunStatusRenderer} from "./JobsRunStatusRenderer";
import {TaskRunStatusRenderer} from "./TaskRunStatusRenderer";
import {PipelineRunStatusRenderer} from "./PipelineRunStatusRenderer";
=======
import {BundleRunManager} from "../../bundle/BundleRunManager";
>>>>>>> 9dcbd87c

function humaniseResourceType(type: TreeNode["type"]) {
    switch (type) {
        case "pipelines":
            return "Pipelines";
        case "jobs":
            return "Workflows";
        default:
            return type;
    }
}
export class BundleResourceExplorerTreeDataProvider
    implements TreeDataProvider<TreeNode>
{
    private disposables: Disposable[] = [];
    private _onDidChangeTreeData: EventEmitter<TreeNode | undefined | void> =
        new EventEmitter<TreeNode | undefined | void>();
    readonly onDidChangeTreeData: Event<TreeNode | undefined | void> =
        this._onDidChangeTreeData.event;

    private renderers: Array<Renderer> = [
<<<<<<< HEAD
        new JobsRenderer(this.bundleRunStatusManager),
        new PipelineRenderer(this.bundleRunStatusManager),
=======
        new JobsRenderer(this.bundleRunManager),
        new PipelineRenderer(this.bundleRunManager),
>>>>>>> 9dcbd87c
        new TasksRenderer(this.context),
        new JobsRunStatusRenderer(),
        new TaskRunStatusRenderer(),
        new PipelineRunStatusRenderer(),
    ];
    constructor(
        private readonly configModel: ConfigModel,
<<<<<<< HEAD
        private readonly bundleRunStatusManager: BundleRunStatusManager,
=======
        private readonly bundleRunManager: BundleRunManager,
>>>>>>> 9dcbd87c
        private readonly context: ExtensionContext
    ) {
        this.disposables.push(
            this.configModel.onDidChangeTarget(() => {
                this._onDidChangeTreeData.fire();
            }),
            this.configModel.onDidChangeKey("remoteStateConfig")(() => {
                this._onDidChangeTreeData.fire();
            }),
<<<<<<< HEAD
            this.bundleRunStatusManager.onDidChange(() => {
=======
            this.bundleRunManager.onDidChange(() => {
>>>>>>> 9dcbd87c
                this._onDidChangeTreeData.fire();
            })
        );
    }

<<<<<<< HEAD
=======
    @onError({popup: {prefix: "Error rendering DABs Resource Viewer."}})
>>>>>>> 9dcbd87c
    async getTreeItem(
        element: TreeNode
    ): Promise<BundleResourceExplorerTreeItem> {
        if (element.type === "treeItem") {
            return element.treeItem;
        }
        if (element.type === "resource_type_header") {
            return {
                label: humaniseResourceType(element.resourceType),
                iconPath: this.getIconPath(element.resourceType),
                contextValue: `${element.resourceType}-header`,
                collapsibleState: TreeItemCollapsibleState.Expanded,
            };
        }

        const renderer = this.renderers.find((r) => r.type === element.type);
        if (renderer === undefined) {
            throw new Error(
                `No renderer found for element type ${element.type}`
            );
        }

        const treeItem = renderer.getTreeItem(element);
        const modifiedStatus = (element as any).data?.modified_status as string;
        if (modifiedStatus === undefined) {
            return treeItem;
        }

        treeItem.label = {
            label: `${modifiedStatus.charAt(0).toUpperCase()}${modifiedStatus
                .slice(1)
                .toLowerCase()} ${treeItem.label}`,
            highlights: [[0, modifiedStatus.length]],
        };

        return treeItem;
    }

    private getIconPath(resourceType: string) {
        return {
            dark: this.context.asAbsolutePath(
                path.join(
                    "resources",
                    "dark",
                    "resource-explorer",
                    `${resourceType}.svg`
                )
            ),
            light: this.context.asAbsolutePath(
                path.join(
                    "resources",
                    "light",
                    "resource-explorer",
                    `${resourceType}.svg`
                )
            ),
        };
    }

    private async getRoots(): Promise<TreeNode[]> {
        const remoteStateConfig =
            await this.configModel.get("remoteStateConfig");
        if (remoteStateConfig?.resources === undefined) {
            return [];
        }
        return this.renderers
            .map((r) => {
                const children = r.getRoots(remoteStateConfig);
                if (children.length === 0) {
                    return [];
                }
                return [
                    {
                        type: "resource_type_header",
                        parent: undefined,
                        resourceType: r.type,
                        children,
                    },
                    {
                        type: "treeItem",
                        parent: undefined,
                        treeItem: {
                            label: "",
                            contextValue: "spacer",
                            collapsibleState: TreeItemCollapsibleState.None,
                        },
                    },
                ] as TreeNode[];
            })
            .flat();
    }

<<<<<<< HEAD
=======
    @onError({popup: {prefix: "Error rendering DABs Resource Viewer."}})
>>>>>>> 9dcbd87c
    async getChildren(element?: TreeNode) {
        if (element === undefined) {
            return await this.getRoots();
        }
        if (element.type === "resource_type_header") {
            return element.children;
        }
        return this.renderers.map((r) => r.getChildren(element)).flat();
    }

    getParent(element: TreeNode): ProviderResult<TreeNode> {
        return element.parent;
    }

    dispose() {
        this.disposables.forEach((i) => i.dispose());
    }
}<|MERGE_RESOLUTION|>--- conflicted
+++ resolved
@@ -13,14 +13,10 @@
 import {TasksRenderer} from "./TasksRenderer";
 import {PipelineRenderer} from "./PipelineRenderer";
 import path from "path";
-<<<<<<< HEAD
 import {BundleRunStatusManager} from "../../bundle/run/BundleRunStatusManager";
 import {JobsRunStatusRenderer} from "./JobsRunStatusRenderer";
 import {TaskRunStatusRenderer} from "./TaskRunStatusRenderer";
 import {PipelineRunStatusRenderer} from "./PipelineRunStatusRenderer";
-=======
-import {BundleRunManager} from "../../bundle/BundleRunManager";
->>>>>>> 9dcbd87c
 
 function humaniseResourceType(type: TreeNode["type"]) {
     switch (type) {
@@ -42,13 +38,8 @@
         this._onDidChangeTreeData.event;
 
     private renderers: Array<Renderer> = [
-<<<<<<< HEAD
         new JobsRenderer(this.bundleRunStatusManager),
         new PipelineRenderer(this.bundleRunStatusManager),
-=======
-        new JobsRenderer(this.bundleRunManager),
-        new PipelineRenderer(this.bundleRunManager),
->>>>>>> 9dcbd87c
         new TasksRenderer(this.context),
         new JobsRunStatusRenderer(),
         new TaskRunStatusRenderer(),
@@ -56,11 +47,7 @@
     ];
     constructor(
         private readonly configModel: ConfigModel,
-<<<<<<< HEAD
         private readonly bundleRunStatusManager: BundleRunStatusManager,
-=======
-        private readonly bundleRunManager: BundleRunManager,
->>>>>>> 9dcbd87c
         private readonly context: ExtensionContext
     ) {
         this.disposables.push(
@@ -70,20 +57,12 @@
             this.configModel.onDidChangeKey("remoteStateConfig")(() => {
                 this._onDidChangeTreeData.fire();
             }),
-<<<<<<< HEAD
             this.bundleRunStatusManager.onDidChange(() => {
-=======
-            this.bundleRunManager.onDidChange(() => {
->>>>>>> 9dcbd87c
                 this._onDidChangeTreeData.fire();
             })
         );
     }
 
-<<<<<<< HEAD
-=======
-    @onError({popup: {prefix: "Error rendering DABs Resource Viewer."}})
->>>>>>> 9dcbd87c
     async getTreeItem(
         element: TreeNode
     ): Promise<BundleResourceExplorerTreeItem> {
@@ -144,8 +123,9 @@
     }
 
     private async getRoots(): Promise<TreeNode[]> {
-        const remoteStateConfig =
-            await this.configModel.get("remoteStateConfig");
+        const remoteStateConfig = await this.configModel.get(
+            "remoteStateConfig"
+        );
         if (remoteStateConfig?.resources === undefined) {
             return [];
         }
@@ -176,10 +156,6 @@
             .flat();
     }
 
-<<<<<<< HEAD
-=======
-    @onError({popup: {prefix: "Error rendering DABs Resource Viewer."}})
->>>>>>> 9dcbd87c
     async getChildren(element?: TreeNode) {
         if (element === undefined) {
             return await this.getRoots();
