import {Disposable, ProgressLocation, window} from "vscode";
import {BundleRemoteStateModel} from "../../bundle/models/BundleRemoteStateModel";
import {onError} from "../../utils/onErrorDecorator";
import {BundleResourceExplorerTreeNode} from "./types";
import {BundleRunStatusManager} from "../../bundle/run/BundleRunStatusManager";
import {Mutex} from "../../locking";
import {BundleValidateModel} from "../../bundle/models/BundleValidateModel";
import {PipelineTreeNode} from "./PipelineTreeNode";
import {JobTreeNode} from "./JobTreeNode";
import {CustomWhenContext} from "../../vscode-objs/CustomWhenContext";

export const RUNNABLE_BUNDLE_RESOURCES = [
    "pipelines",
    "jobs",
] satisfies BundleResourceExplorerTreeNode["type"][];

type RunnableTreeNodes = PipelineTreeNode | JobTreeNode;

function isRunnable(
    treeNode: BundleResourceExplorerTreeNode
): treeNode is RunnableTreeNodes {
    return (RUNNABLE_BUNDLE_RESOURCES as string[]).includes(treeNode.type);
}

export class BundleCommands implements Disposable {
    private disposables: Disposable[] = [];
    private outputChannel = window.createOutputChannel(
        "Databricks Asset Bundles"
    );

    constructor(
        private readonly bundleRemoteStateModel: BundleRemoteStateModel,
        private readonly bundleRunStatusManager: BundleRunStatusManager,
        private readonly bundleValidateModel: BundleValidateModel,
        private readonly whenContext: CustomWhenContext
    ) {
        this.disposables.push(
            this.outputChannel,
            this.bundleValidateModel.onDidChange(async () => {
                await this.refreshRemoteState();
            }),
            this.bundleRemoteStateModel.refreshCliListeners.onStderr(
                this.writeToChannel.bind(this)
            ),
            this.bundleRemoteStateModel.refreshCliListeners.onStdout(
                this.writeToChannel.bind(this)
            ),
            this.bundleRemoteStateModel.refreshCliListeners.onError(
                this.showLogsMessage.bind(this)
            ),
            this.bundleValidateModel.refreshCliListeners.onStderr(
                this.writeToChannel.bind(this)
            ),
            this.bundleValidateModel.refreshCliListeners.onStdout(
                this.writeToChannel.bind(this)
            ),
            this.bundleValidateModel.refreshCliListeners.onError(
                this.showLogsMessage.bind(this)
            )
        );
    }

    private async showLogsMessage(e: unknown) {
        if (e instanceof Error) {
            this.writeToChannel(e.message);
        }

        const choice = await window.showErrorMessage(
            "Error refreshing bundle state",
            "Show logs"
        );
        if (choice === "Show logs") {
            this.outputChannel.show();
        }
    }
    private refreshStateMutex = new Mutex();

    @Mutex.synchronise("refreshStateMutex")
    async refreshRemoteState() {
        await window.withProgress(
            {location: {viewId: "dabsResourceExplorerView"}},
            async () => {
                await this.bundleRemoteStateModel.refresh();
            }
        );
    }

    private writeToChannel = (data: string) => {
        this.outputChannel.append(data);
    };

    private prepareOutputChannel() {
        this.outputChannel.show(true);
        this.outputChannel.appendLine("");
    }

    @onError({popup: {prefix: "Error refreshing remote state."}})
    async refreshRemoteStateCommand() {
        await this.refreshRemoteState();
    }

    private deployMutex = new Mutex();

    @Mutex.synchronise("deployMutex")
    async deploy() {
<<<<<<< HEAD
        this.prepareOutputChannel();
        await window.withProgress(
            {location: ProgressLocation.Notification, cancellable: false},
            async () => {
                await this.bundleRemoteStateModel.deploy();
            }
        );
=======
        try {
            this.whenContext.setDeploymentState("deploying");
            this.prepareOutputChannel();
            await window.withProgress(
                {location: ProgressLocation.Notification, cancellable: false},
                async () => {
                    await this.bundleRemoteStateModel.deploy(
                        this.writeToChannel,
                        this.writeToChannel
                    );
                }
            );
>>>>>>> 927ea423

            await this.refreshRemoteState();
        } finally {
            this.whenContext.setDeploymentState("idle");
        }
    }

    async deployCommand() {
        try {
            await this.deploy();
        } catch (e) {
            const choice = await window.showErrorMessage(
                "Databricks: Error deploying resource.",
                "Show Logs"
            );
            if (choice === "Show Logs") {
                this.outputChannel.show();
            }
        }
    }

    @onError({popup: {prefix: "Error running resource."}})
    async deployAndRun(treeNode: BundleResourceExplorerTreeNode) {
        if (!isRunnable(treeNode)) {
            throw new Error(`Cannot run resource of type ${treeNode.type}`);
        }
        //TODO: Don't deploy if there is no diff between local and remote state
        await this.deploy();

        await this.bundleRunStatusManager.run(
            treeNode.resourceKey,
            treeNode.type
        );
    }

    @onError({popup: {prefix: "Error cancelling run."}})
    async cancelRun(treeNode: BundleResourceExplorerTreeNode) {
        if (!isRunnable(treeNode)) {
            throw new Error(`Resource of ${treeNode.type} is not runnable`);
        }

        this.bundleRunStatusManager.cancel(treeNode.resourceKey);
    }

    dispose() {
        this.disposables.forEach((i) => i.dispose());
    }
}<|MERGE_RESOLUTION|>--- conflicted
+++ resolved
@@ -103,29 +103,15 @@
 
     @Mutex.synchronise("deployMutex")
     async deploy() {
-<<<<<<< HEAD
-        this.prepareOutputChannel();
-        await window.withProgress(
-            {location: ProgressLocation.Notification, cancellable: false},
-            async () => {
-                await this.bundleRemoteStateModel.deploy();
-            }
-        );
-=======
         try {
             this.whenContext.setDeploymentState("deploying");
             this.prepareOutputChannel();
             await window.withProgress(
                 {location: ProgressLocation.Notification, cancellable: false},
                 async () => {
-                    await this.bundleRemoteStateModel.deploy(
-                        this.writeToChannel,
-                        this.writeToChannel
-                    );
+                    await this.bundleRemoteStateModel.deploy();
                 }
             );
->>>>>>> 927ea423
-
             await this.refreshRemoteState();
         } finally {
             this.whenContext.setDeploymentState("idle");
