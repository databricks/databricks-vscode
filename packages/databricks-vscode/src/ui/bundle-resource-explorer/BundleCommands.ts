import {Disposable, ProgressLocation, window} from "vscode";
import {BundleRemoteStateModel} from "../../bundle/models/BundleRemoteStateModel";
import {onError} from "../../utils/onErrorDecorator";
import {BundleResourceExplorerTreeNode} from "./types";
import {BundleRunStatusManager} from "../../bundle/run/BundleRunStatusManager";
import {Mutex} from "../../locking";
import {BundleValidateModel} from "../../bundle/models/BundleValidateModel";
import {PipelineTreeNode} from "./PipelineTreeNode";
import {JobTreeNode} from "./JobTreeNode";
import {CustomWhenContext} from "../../vscode-objs/CustomWhenContext";
import {Events, Telemetry} from "../../telemetry";
import * as lodash from "lodash";
import {ProcessError} from "../../cli/CliWrapper";
export const RUNNABLE_BUNDLE_RESOURCES = [
    "pipelines",
    "jobs",
] satisfies BundleResourceExplorerTreeNode["type"][];

type RunnableTreeNodes = PipelineTreeNode | JobTreeNode;

function isRunnable(
    treeNode: BundleResourceExplorerTreeNode
): treeNode is RunnableTreeNodes {
    return (RUNNABLE_BUNDLE_RESOURCES as string[]).includes(treeNode.type);
}

export class BundleCommands implements Disposable {
    private disposables: Disposable[] = [];

    constructor(
        private readonly bundleRemoteStateModel: BundleRemoteStateModel,
        private readonly bundleRunStatusManager: BundleRunStatusManager,
        private readonly bundleValidateModel: BundleValidateModel,
        private readonly whenContext: CustomWhenContext,
        private readonly telemetry: Telemetry
    ) {
        this.disposables.push(
            this.bundleValidateModel.onDidChange(async () => {
                // Only refresh if both the validate model and the remote state model are using the same target and auth provider
                if (
                    this.bundleRemoteStateModel.target ===
                        this.bundleValidateModel.target &&
                    lodash.isEqual(
                        this.bundleRemoteStateModel.authProvider,
                        this.bundleValidateModel.authProvider
                    )
                ) {
                    await this.refreshRemoteState();
                }
            })
        );
    }

    private refreshStateMutex = new Mutex();

    @Mutex.synchronise("refreshStateMutex")
    async refreshRemoteState() {
        try {
            await window.withProgress(
                {location: {viewId: "dabsResourceExplorerView"}},
                async () => {
                    await this.bundleRemoteStateModel.refresh();
                }
            );
        } catch (e: any) {
            if (!(e instanceof Error)) {
                throw e;
            }

            if (e instanceof ProcessError) {
                e.showErrorMessage("Error refreshing remote state.");
            }

            throw e;
        }
    }

    @onError({log: true, popup: false})
    public async refreshCommand() {
        await this.refreshRemoteState();
    }

    private deployMutex = new Mutex();

    @Mutex.synchronise("deployMutex")
    async deploy() {
        try {
            this.whenContext.setDeploymentState("deploying");
            await window.withProgress(
                {location: ProgressLocation.Notification, cancellable: false},
                async () => {
                    await this.bundleRemoteStateModel.deploy();
                }
            );

            await this.refreshRemoteState();
        } catch (e) {
<<<<<<< HEAD
            window
                .showErrorMessage("Error deploying resource.", "Show Logs")
                .then((choice) => {
                    if (choice === "Show Logs") {
                        commands.executeCommand("databricks.bundle.showLogs");
                    }
                });
=======
            if (!(e instanceof Error)) {
                throw e;
            }
            if (e instanceof ProcessError) {
                e.showErrorMessage("Error deploying bundle.");
            }
>>>>>>> b82c041f
            throw e;
        } finally {
            this.whenContext.setDeploymentState("idle");
        }
    }

    @onError({log: true, popup: false})
    public async deployCommand() {
        await this.deploy();
    }

    @onError({popup: {prefix: "Error running resource."}})
    async deployAndRun(treeNode: BundleResourceExplorerTreeNode) {
        if (!isRunnable(treeNode)) {
            throw new Error(`Cannot run resource of type ${treeNode.type}`);
        }
        const recordEvent = this.telemetry.start(Events.BUNDLE_RUN);
        try {
            // TODO: Don't deploy if there is no diff between local and remote state
            await this.deploy();
            const result = await this.bundleRunStatusManager.run(
                treeNode.resourceKey,
                treeNode.type
            );
            recordEvent({
                success: true,
                resourceType: treeNode.type,
                cancelled: result.cancelled,
            });
        } catch (e) {
            recordEvent({success: false, resourceType: treeNode.type});
            throw e;
        }
    }

    @onError({popup: {prefix: "Error cancelling run."}})
    async cancelRun(treeNode: BundleResourceExplorerTreeNode) {
        if (!isRunnable(treeNode)) {
            throw new Error(`Resource of ${treeNode.type} is not runnable`);
        }

        this.bundleRunStatusManager.cancel(treeNode.resourceKey);
    }

    dispose() {
        this.disposables.forEach((i) => i.dispose());
    }
}<|MERGE_RESOLUTION|>--- conflicted
+++ resolved
@@ -95,22 +95,12 @@
 
             await this.refreshRemoteState();
         } catch (e) {
-<<<<<<< HEAD
-            window
-                .showErrorMessage("Error deploying resource.", "Show Logs")
-                .then((choice) => {
-                    if (choice === "Show Logs") {
-                        commands.executeCommand("databricks.bundle.showLogs");
-                    }
-                });
-=======
             if (!(e instanceof Error)) {
                 throw e;
             }
             if (e instanceof ProcessError) {
                 e.showErrorMessage("Error deploying bundle.");
             }
->>>>>>> b82c041f
             throw e;
         } finally {
             this.whenContext.setDeploymentState("idle");
