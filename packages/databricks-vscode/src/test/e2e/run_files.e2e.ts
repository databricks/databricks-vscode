--- conflicted
+++ resolved
@@ -46,26 +46,6 @@
         await openFile("hello.py");
     });
 
-<<<<<<< HEAD
-=======
-    it("should run a python file on a cluster", async () => {
-        const workbench = await driver.getWorkbench();
-        await executeCommandWhenAvailable("Databricks: Upload and Run File");
-
-        const debugOutput = await workbench
-            .getBottomBar()
-            .openDebugConsoleView();
-
-        while (true) {
-            await sleep(2000);
-            const text = await (await debugOutput.elem).getHTML();
-            if (text && text.includes("hello world")) {
-                break;
-            }
-        }
-    });
-
->>>>>>> 05114fa5
     it("should cancel a run during deployment", async () => {
         const workbench = await driver.getWorkbench();
         await executeCommandWhenAvailable("Databricks: Upload and Run File");
@@ -95,7 +75,7 @@
 
     it("should run a python file on a cluster", async () => {
         const workbench = await driver.getWorkbench();
-        await workbench.executeQuickPick("Databricks: Upload and Run File");
+        await executeCommandWhenAvailable("Databricks: Upload and Run File");
 
         const debugOutput = await workbench
             .getBottomBar()
@@ -111,8 +91,7 @@
     });
 
     it("should run a python file as a workflow", async () => {
-        const workbench = await driver.getWorkbench();
-        await workbench.executeQuickPick("Databricks: Run File as Workflow");
+        await executeCommandWhenAvailable("Databricks: Run File as Workflow");
         await waitForWorkflowWebview("hello world");
     });
 });