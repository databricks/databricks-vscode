import {
    commands,
    debug,
    ExtensionContext,
    extensions,
    window,
    workspace,
} from "vscode";
import {CliWrapper} from "./cli/CliWrapper";
import {ConnectionCommands} from "./configuration/ConnectionCommands";
import {ConnectionManager} from "./configuration/ConnectionManager";
import {ClusterListDataProvider} from "./cluster/ClusterListDataProvider";
import {ClusterModel} from "./cluster/ClusterModel";
import {ClusterCommands} from "./cluster/ClusterCommands";
import {ConfigurationDataProvider} from "./configuration/ui/ConfigurationDataProvider";
import {RunCommands} from "./run/RunCommands";
import {DatabricksDebugAdapterFactory} from "./run/DatabricksDebugAdapter";
import {DatabricksWorkflowDebugAdapterFactory} from "./run/DatabricksWorkflowDebugAdapter";
import {SyncCommands} from "./sync/SyncCommands";
import {CodeSynchronizer} from "./sync/CodeSynchronizer";
import {QuickstartCommands} from "./quickstart/QuickstartCommands";
import {showQuickStartOnFirstUse} from "./quickstart/QuickStart";
import {PublicApi} from "@databricks/databricks-vscode-types";
import {LoggerManager, Loggers} from "./logger";
import {logging} from "@databricks/databricks-sdk";
import {workspaceConfigs} from "./vscode-objs/WorkspaceConfigs";
import {PackageJsonUtils, UtilsCommands} from "./utils";
import {ConfigureAutocomplete} from "./language/ConfigureAutocomplete";
import {
    WorkspaceFsAccessVerifier,
    WorkspaceFsCommands,
    WorkspaceFsDataProvider,
} from "./workspace-fs";
import {CustomWhenContext} from "./vscode-objs/CustomWhenContext";
import {StateStorage} from "./vscode-objs/StateStorage";
import path from "node:path";
import {MetadataServiceManager} from "./configuration/auth/MetadataServiceManager";
import {FeatureId, FeatureManager} from "./feature-manager/FeatureManager";
import {DbConnectAccessVerifier} from "./language/DbConnectAccessVerifier";
import {MsPythonExtensionWrapper} from "./language/MsPythonExtensionWrapper";
import {DatabricksEnvFileManager} from "./file-managers/DatabricksEnvFileManager";
import {getContextMetadata, Telemetry, toUserMetadata} from "./telemetry";
import "./telemetry/commandExtensions";
import {Events, Metadata} from "./telemetry/constants";
import {DbConnectInstallPrompt} from "./language/DbConnectInstallPrompt";
import {setDbnbCellLimits} from "./language/notebooks/DatabricksNbCellLimits";
import {DbConnectStatusBarButton} from "./language/DbConnectStatusBarButton";
import {NotebookAccessVerifier} from "./language/notebooks/NotebookAccessVerifier";
import {NotebookInitScriptManager} from "./language/notebooks/NotebookInitScriptManager";
import {showRestartNotebookDialogue} from "./language/notebooks/restartNotebookDialogue";
import {
    BundleWatcher,
    BundleFileSet,
    registerBundleAutocompleteProvider,
} from "./bundle";
import {showWhatsNewPopup} from "./whatsNewPopup";
<<<<<<< HEAD
import {ConfigModel} from "./configuration/ConfigModel";
import {BundleFileConfigWriter} from "./configuration/writers/BundleFileConfigWriter";
import {OverrideableConfigLoaderWriter} from "./configuration/loaders/OverrideableConfigLoaderWriter";
import {BundleFileConfigLoader} from "./configuration/loaders/BundleFileConfigLoader";
import {AuthenticatedBundleConfigLoader} from "./configuration/loaders/AuthenticatedBundleConfigLoader";
import {AuthenticatedBundleModel} from "./bundle/AuthenticatedBundleModel";
=======
import {ConfigModel} from "./configuration/models/ConfigModel";
import {OverrideableConfigModel} from "./configuration/models/OverrideableConfigModel";
import {BundleFileConfigModel} from "./configuration/models/BundleFileConfigModel";
>>>>>>> f83c0211

export async function activate(
    context: ExtensionContext
): Promise<PublicApi | undefined> {
    CustomWhenContext.setActivated(false);

    if (extensions.getExtension("databricks.databricks-vscode") !== undefined) {
        await commands.executeCommand(
            "workbench.extensions.uninstallExtension",
            "databricks.databricks-vscode"
        );

        await commands.executeCommand("workbench.action.reloadWindow");
    }

    if (!(await PackageJsonUtils.checkArchCompat(context))) {
        return undefined;
    }

    if (
        workspace.workspaceFolders === undefined ||
        workspace.workspaceFolders?.length === 0
    ) {
        window.showErrorMessage("Open a folder to use Databricks extension");
        /*
            We force the user to open a folder from the databricks sidebar view. Returning
            here blocks all other commands from running. 
            Since the workspace is reloaded when a folder is opened, the activation function
            is called again. Therefore this won't block the activation of the extension on a
            valid workspace.
        */
        return undefined;
    }

    const workspaceUri = workspace.workspaceFolders[0].uri;
    const stateStorage = new StateStorage(context);

    // Add the databricks binary to the PATH environment variable in terminals
    context.environmentVariableCollection.clear();
    context.environmentVariableCollection.append(
        "PATH",
        `${path.delimiter}${context.asAbsolutePath("./bin")}`
    );

    const loggerManager = new LoggerManager(context);
    if (workspaceConfigs.loggingEnabled) {
        loggerManager.initLoggers();
    }

    const telemetry = Telemetry.createDefault();
    telemetry.setMetadata(Metadata.CONTEXT, getContextMetadata());

    const packageMetadata = await PackageJsonUtils.getMetadata(context);
    logging.NamedLogger.getOrCreate(Loggers.Extension).debug("Metadata", {
        metadata: packageMetadata,
    });

    const pythonExtension = extensions.getExtension("ms-python.python");
    if (pythonExtension === undefined) {
        window.showWarningMessage(
            "VSCode Extension for Databricks requires Microsoft Python."
        );
        return;
    }
    if (!pythonExtension.isActive) {
        await pythonExtension.activate();
    }

    const pythonExtensionWrapper = new MsPythonExtensionWrapper(
        pythonExtension,
        workspace.workspaceFolders[0].uri,
        stateStorage
    );

    context.subscriptions.push(
        telemetry.registerCommand(
            "databricks.logs.openFolder",
            loggerManager.openLogFolder,
            loggerManager
        )
    );

    // manage contexts for experimental features
    function updateFeatureContexts() {
        CustomWhenContext.updateShowClusterView();
        CustomWhenContext.updateShowWorkspaceView();
    }

    updateFeatureContexts();
    context.subscriptions.push(
        workspace.onDidChangeConfiguration(updateFeatureContexts)
    );

    const cli = new CliWrapper(context);
    const bundleFileSet = new BundleFileSet(workspace.workspaceFolders[0].uri);
    const bundleFileWatcher = new BundleWatcher(bundleFileSet);
    context.subscriptions.push(bundleFileWatcher);
    const authenticatedBundleModel = new AuthenticatedBundleModel(
        bundleFileWatcher,
        cli,
        workspaceUri
    );

    const overrideableConfigModel = new OverrideableConfigModel(stateStorage);
    const bundleFileConfigModel = new BundleFileConfigModel(
        bundleFileSet,
        bundleFileWatcher
    );
<<<<<<< HEAD
    const bundleFileConfigWriter = new BundleFileConfigWriter(bundleFileSet);
    const authenticatedBundleConfigLoader = new AuthenticatedBundleConfigLoader(
        authenticatedBundleModel
    );
    const configModel = new ConfigModel(
        overrideableConfigLoaderWriter,
        bundleFileConfigLoader,
        bundleFileConfigWriter,
        authenticatedBundleConfigLoader,
=======
    const configModel = new ConfigModel(
        overrideableConfigModel,
        bundleFileConfigModel,
>>>>>>> f83c0211
        stateStorage
    );

    const connectionManager = new ConnectionManager(
        cli,
        configModel,
        workspaceUri
    );
    context.subscriptions.push(
        connectionManager.onDidChangeState(async (state) => {
            telemetry.setMetadata(
                Metadata.USER,
                await toUserMetadata(connectionManager)
            );
            telemetry.recordEvent(Events.CONNECTION_STATE_CHANGED, {
                newState: connectionManager.state,
            });
            if (state === "CONNECTED") {
                telemetry.recordEvent(Events.SYNC_DESTINATION, {
                    destination: workspaceConfigs.syncDestinationType,
                });
            }
        })
    );
    const metadataServiceManager = new MetadataServiceManager(
        connectionManager
    );
    await metadataServiceManager.listen();

    const workspaceFsDataProvider = new WorkspaceFsDataProvider(
        connectionManager
    );
    const workspaceFsCommands = new WorkspaceFsCommands(
        workspace.workspaceFolders[0].uri,
        connectionManager,
        workspaceFsDataProvider
    );

    context.subscriptions.push(
        metadataServiceManager,
        window.registerTreeDataProvider(
            "workspaceFsView",
            workspaceFsDataProvider
        ),
        telemetry.registerCommand(
            "databricks.wsfs.refresh",
            workspaceFsCommands.refresh,
            workspaceFsCommands
        ),
        telemetry.registerCommand(
            "databricks.wsfs.createFolder",
            workspaceFsCommands.createFolder,
            workspaceFsCommands
        )
    );

    const synchronizer = new CodeSynchronizer(
        connectionManager,
        cli,
        packageMetadata
    );
    const clusterModel = new ClusterModel(connectionManager);

    const wsfsAccessVerifier = new WorkspaceFsAccessVerifier(
        connectionManager,
        stateStorage,
        synchronizer,
        telemetry
    );

    context.subscriptions.push(wsfsAccessVerifier);

    const dbConnectInstallPrompt = new DbConnectInstallPrompt(
        stateStorage,
        pythonExtensionWrapper
    );
    const featureManager = new FeatureManager<FeatureId>([]);
    featureManager.registerFeature(
        "debugging.dbconnect",
        () =>
            new DbConnectAccessVerifier(
                connectionManager,
                pythonExtensionWrapper,
                dbConnectInstallPrompt
            )
    );

    featureManager.registerFeature(
        "notebooks.dbconnect",
        () =>
            new NotebookAccessVerifier(
                featureManager,
                pythonExtensionWrapper,
                stateStorage
            )
    );

    const dbConnectStatusBarButton = new DbConnectStatusBarButton(
        featureManager
    );

    const notebookInitScriptManager = new NotebookInitScriptManager(
        workspace.workspaceFolders[0].uri,
        context,
        connectionManager,
        featureManager,
        pythonExtensionWrapper
    );

    context.subscriptions.push(
        notebookInitScriptManager,
        telemetry.registerCommand(
            "databricks.notebookInitScript.verify",
            notebookInitScriptManager.verifyInitScriptCommand,
            notebookInitScriptManager
        )
    );

    const databricksEnvFileManager = new DatabricksEnvFileManager(
        workspace.workspaceFolders[0].uri,
        featureManager,
        dbConnectStatusBarButton,
        connectionManager,
        context,
        notebookInitScriptManager
    );

    context.subscriptions.push(
        workspace.onDidOpenNotebookDocument(() =>
            featureManager.isEnabled("notebooks.dbconnect")
        ),
        featureManager.onDidChangeState(
            "notebooks.dbconnect",
            async (featureState) => {
                const dbconnectState = await featureManager.isEnabled(
                    "debugging.dbconnect"
                );
                if (!dbconnectState.avaliable) {
                    return; // Only take action of notebook errors, when dbconnect is avaliable
                }
                if (featureState.action) {
                    featureState.action();
                } else if (
                    !featureState.isDisabledByFf &&
                    featureState.reason
                ) {
                    window.showErrorMessage(
                        `Error while trying to initialise Databricks Notebooks. Some features may not work. Reason: ${featureState.reason}`
                    );
                }
            }
        )
    );

    notebookInitScriptManager.updateInitScript().catch((e) => {
        logging.NamedLogger.getOrCreate(Loggers.Extension).error(
            "Failed to update init script",
            e
        );
        if (e instanceof Error) {
            window.showWarningMessage(
                `Failed to update databricks notebook init script. ` +
                    `Some databricks notebook features may not work. ${e.message}`
            );
        }
    });

    databricksEnvFileManager.init();
    context.subscriptions.push(
        databricksEnvFileManager,
        showRestartNotebookDialogue(databricksEnvFileManager)
    );
    featureManager.isEnabled("debugging.dbconnect");

    const configureAutocomplete = new ConfigureAutocomplete(
        context,
        stateStorage,
        workspace.workspaceFolders[0].uri.fsPath,
        pythonExtensionWrapper,
        dbConnectInstallPrompt
    );
    context.subscriptions.push(
        configureAutocomplete,
        telemetry.registerCommand(
            "databricks.autocomplete.configure",
            configureAutocomplete.configureCommand,
            configureAutocomplete
        )
    );

    const configurationDataProvider = new ConfigurationDataProvider(
        connectionManager,
        synchronizer,
        configModel
    );

    const connectionCommands = new ConnectionCommands(
        workspaceFsCommands,
        connectionManager,
        clusterModel,
        configModel
    );

    context.subscriptions.push(
        configurationDataProvider,
        synchronizer,

        window.registerTreeDataProvider(
            "configurationView",
            configurationDataProvider
        ),
        telemetry.registerCommand(
            "databricks.connection.bundle.selectTarget",
            connectionCommands.selectTarget,
            connectionCommands
        ),
        telemetry.registerCommand(
            "databricks.connection.logout",
            connectionCommands.logoutCommand,
            connectionCommands
        ),
        telemetry.registerCommand(
            "databricks.connection.configureWorkspace",
            connectionCommands.configureWorkspaceCommand,
            connectionCommands
        ),
        telemetry.registerCommand(
            "databricks.connection.openDatabricksConfigFile",
            connectionCommands.openDatabricksConfigFileCommand(),
            connectionCommands
        ),
        telemetry.registerCommand(
            "databricks.connection.attachCluster",
            connectionCommands.attachClusterCommand(),
            connectionCommands
        ),
        telemetry.registerCommand(
            "databricks.connection.attachClusterQuickPick",
            connectionCommands.attachClusterQuickPickCommand(),
            connectionCommands
        ),
        telemetry.registerCommand(
            "databricks.connection.detachCluster",
            connectionCommands.detachClusterCommand(),
            connectionCommands
        )
    );

    // Run/debug group
    const runCommands = new RunCommands(connectionManager);
    const debugFactory = new DatabricksDebugAdapterFactory(
        connectionManager,
        synchronizer,
        context,
        wsfsAccessVerifier
    );
    const debugWorkflowFactory = new DatabricksWorkflowDebugAdapterFactory(
        connectionManager,
        wsfsAccessVerifier,
        context,
        synchronizer
    );

    context.subscriptions.push(
        telemetry.registerCommand(
            "databricks.run.runEditorContents",
            runCommands.runEditorContentsCommand(),
            runCommands
        ),
        telemetry.registerCommand(
            "databricks.run.runEditorContentsAsWorkflow",
            runCommands.runEditorContentsAsWorkflowCommand(),
            runCommands
        ),
        debug.registerDebugAdapterDescriptorFactory("databricks", debugFactory),
        debugFactory,
        debug.registerDebugAdapterDescriptorFactory(
            "databricks-workflow",
            debugWorkflowFactory
        ),
        debugWorkflowFactory
    );

    // Cluster group
    const clusterTreeDataProvider = new ClusterListDataProvider(clusterModel);
    const clusterCommands = new ClusterCommands(
        clusterModel,
        connectionManager
    );

    context.subscriptions.push(
        clusterModel,
        clusterTreeDataProvider,
        window.registerTreeDataProvider("clusterView", clusterTreeDataProvider),

        telemetry.registerCommand(
            "databricks.cluster.refresh",
            clusterCommands.refreshCommand,
            clusterCommands
        ),
        telemetry.registerCommand(
            "databricks.cluster.filterByAll",
            clusterCommands.filterCommand("ALL"),
            clusterCommands
        ),
        telemetry.registerCommand(
            "databricks.cluster.filterByRunning",
            clusterCommands.filterCommand("RUNNING"),
            clusterCommands
        ),
        telemetry.registerCommand(
            "databricks.cluster.filterByMe",
            clusterCommands.filterCommand("ME"),
            clusterCommands
        ),
        telemetry.registerCommand(
            "databricks.cluster.start",
            clusterCommands.startClusterCommand,
            clusterCommands
        ),
        telemetry.registerCommand(
            "databricks.cluster.stop",
            clusterCommands.stopClusterCommand,
            clusterCommands
        )
    );

    // Sync
    const syncCommands = new SyncCommands(synchronizer);
    context.subscriptions.push(
        telemetry.registerCommand(
            "databricks.sync.start",
            syncCommands.startCommand("incremental"),
            syncCommands
        ),
        telemetry.registerCommand(
            "databricks.sync.startFull",
            syncCommands.startCommand("full"),
            syncCommands
        ),
        telemetry.registerCommand(
            "databricks.sync.stop",
            syncCommands.stopCommand(),
            syncCommands
        )
    );

    // Quickstart
    const quickstartCommands = new QuickstartCommands(context);
    context.subscriptions.push(
        telemetry.registerCommand(
            "databricks.quickstart.open",
            quickstartCommands.openQuickstartCommand(),
            quickstartCommands
        )
    );

    showQuickStartOnFirstUse(context).catch((e) => {
        logging.NamedLogger.getOrCreate("Extension").error(
            "Quick Start error",
            e
        );
    });

    // Utils
    const utilCommands = new UtilsCommands.UtilsCommands();
    context.subscriptions.push(
        telemetry.registerCommand(
            "databricks.utils.openExternal",
            utilCommands.openExternalCommand(),
            utilCommands
        ),
        telemetry.registerCommand("databricks.call", (fn) => {
            if (fn) {
                fn();
            }
        })
    );
    // generate a json schema for bundle root and load a custom provider into
    // redhat.vscode-yaml extension to validate bundle config files with this schema
    registerBundleAutocompleteProvider(
        cli,
        bundleFileSet,
        bundleFileWatcher,
        context
    ).catch((e) => {
        logging.NamedLogger.getOrCreate("Extension").error(
            "Failed to load bundle schema: ",
            e
        );
    });

    setDbnbCellLimits(
        workspace.workspaceFolders[0].uri,
        connectionManager
    ).catch((e) => {
        logging.NamedLogger.getOrCreate(Loggers.Extension).error(
            "Error while setting jupyter configs for parsing databricks notebooks",
            e
        );
    });

    showWhatsNewPopup(context, stateStorage)
        .catch((e) => {
            logging.NamedLogger.getOrCreate(Loggers.Extension).error(
                "Error while showing popup for what's new",
                e
            );
        })
        .finally(() => {
            stateStorage.set(
                "databricks.lastInstalledExtensionVersion",
                packageMetadata.version
            );
        });

    context.subscriptions.push(
        commands.registerCommand("databricks.internal.clearOverrides", () => {
            stateStorage.set("databricks.bundle.overrides", undefined);
        })
    );

    connectionManager.init().catch((e) => {
        window.showErrorMessage(e);
    });
    CustomWhenContext.setActivated(true);
    telemetry.recordEvent(Events.EXTENSION_ACTIVATED);

    const publicApi: PublicApi = {
        version: 1,
        connectionManager: connectionManager,
    };
    return publicApi;
}

// this method is called when your extension is deactivated
export function deactivate() {
    CustomWhenContext.setActivated(false);
}<|MERGE_RESOLUTION|>--- conflicted
+++ resolved
@@ -54,18 +54,11 @@
     registerBundleAutocompleteProvider,
 } from "./bundle";
 import {showWhatsNewPopup} from "./whatsNewPopup";
-<<<<<<< HEAD
-import {ConfigModel} from "./configuration/ConfigModel";
-import {BundleFileConfigWriter} from "./configuration/writers/BundleFileConfigWriter";
-import {OverrideableConfigLoaderWriter} from "./configuration/loaders/OverrideableConfigLoaderWriter";
-import {BundleFileConfigLoader} from "./configuration/loaders/BundleFileConfigLoader";
-import {AuthenticatedBundleConfigLoader} from "./configuration/loaders/AuthenticatedBundleConfigLoader";
+import {AuthenticatedBundleConfigLoader} from "./configuration/models/AuthenticatedBundleConfigLoader";
 import {AuthenticatedBundleModel} from "./bundle/AuthenticatedBundleModel";
-=======
 import {ConfigModel} from "./configuration/models/ConfigModel";
 import {OverrideableConfigModel} from "./configuration/models/OverrideableConfigModel";
 import {BundleFileConfigModel} from "./configuration/models/BundleFileConfigModel";
->>>>>>> f83c0211
 
 export async function activate(
     context: ExtensionContext
@@ -168,27 +161,19 @@
         cli,
         workspaceUri
     );
+    const authenticatedBundleConfigLoader = new AuthenticatedBundleConfigLoader(
+        authenticatedBundleModel
+    );
 
     const overrideableConfigModel = new OverrideableConfigModel(stateStorage);
     const bundleFileConfigModel = new BundleFileConfigModel(
         bundleFileSet,
         bundleFileWatcher
     );
-<<<<<<< HEAD
-    const bundleFileConfigWriter = new BundleFileConfigWriter(bundleFileSet);
-    const authenticatedBundleConfigLoader = new AuthenticatedBundleConfigLoader(
-        authenticatedBundleModel
-    );
     const configModel = new ConfigModel(
-        overrideableConfigLoaderWriter,
-        bundleFileConfigLoader,
-        bundleFileConfigWriter,
         authenticatedBundleConfigLoader,
-=======
-    const configModel = new ConfigModel(
         overrideableConfigModel,
         bundleFileConfigModel,
->>>>>>> f83c0211
         stateStorage
     );
 
