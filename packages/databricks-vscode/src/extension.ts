import {
    commands,
    debug,
    ExtensionContext,
    OutputChannel,
    tasks,
    window,
    workspace,
} from "vscode";
import {CliWrapper} from "./cli/CliWrapper";
import {ConnectionCommands} from "./configuration/ConnectionCommands";
import {ConnectionManager} from "./configuration/ConnectionManager";
import {ClusterListDataProvider} from "./cluster/ClusterListDataProvider";
import {ClusterModel} from "./cluster/ClusterModel";
import {ClusterCommands} from "./cluster/ClusterCommands";
import {ConfigurationDataProvider} from "./configuration/ConfigurationDataProvider";
import {RunCommands} from "./run/RunCommands";
import {CliCommands} from "./cli/CliCommands";
import {DatabricksDebugAdapterFactory} from "./run/DatabricksDebugAdapter";
import {DatabricksWorkflowDebugAdapterFactory} from "./run/DabaricksWorkflowDebugAdapter";
import {SyncCommands} from "./sync/SyncCommands";
import {CodeSynchronizer} from "./sync/CodeSynchronizer";
import {BricksTaskProvider} from "./cli/BricksTasks";
import {ProjectConfigFileWatcher} from "./configuration/ProjectConfigFileWatcher";
import {QuickstartCommands} from "./quickstart/QuickstartCommands";
import {PublicApi} from "@databricks/databricks-vscode-types";
import {initLoggers} from "./logger";
import {UtilsCommands} from "./utils/UtilsCommands";

<<<<<<< HEAD
export function activate(context: ExtensionContext): PublicApi {
    initLoggers();
=======
export function activate(context: ExtensionContext): PublicApi | undefined {
    const a = workspace.workspaceFolders;
    if (
        workspace.workspaceFolders === undefined ||
        workspace.workspaceFolders?.length === 0
    ) {
        window.showErrorMessage("Open a folder to use Databricks extension");
        /*
            We force the user to open a folder from the databricks sidebar view. Returning
            here blocks all other commands from running. 
            Since the workspace is reloaded when a folder is opened, the activation function
            is called again. Therefore this won't block the activation of the extension on a
            valid workspace.
        */
        return undefined;
    }
    NamedLogger.getOrCreate(
        ExposedLoggers.SDK,
        {
            factory: (name) => {
                return loggers.add(name, {
                    level: "debug",
                    format: format.json(),
                    transports: [new transports.Console()],
                });
            },
        },
        true
    );

    /** 
    This logger collects all the logs in the extension.
    
    TODO Make this logger log to a seperate (or common?) output console in vscode
    */
    NamedLogger.getOrCreate(
        "Extension",
        {
            factory: (name) => {
                return loggers.add(name, {
                    level: "error",
                    format: format.json(),
                    transports: [new transports.Console()],
                });
            },
        },
        true
    );
>>>>>>> 849e69c1

    let cli = new CliWrapper(context);
    // Configuration group
    let connectionManager = new ConnectionManager(cli);
    connectionManager.login(false);

    const synchronizer = new CodeSynchronizer(connectionManager, cli);
    const clusterModel = new ClusterModel(connectionManager);

    let connectionCommands = new ConnectionCommands(
        connectionManager,
        clusterModel
    );
    let configurationDataProvider = new ConfigurationDataProvider(
        connectionManager,
        synchronizer
    );

    context.subscriptions.push(
        configurationDataProvider,
        synchronizer,

        window.registerTreeDataProvider(
            "configurationView",
            configurationDataProvider
        ),
        commands.registerCommand(
            "databricks.connection.login",
            connectionCommands.loginCommand(),
            connectionCommands
        ),
        commands.registerCommand(
            "databricks.connection.logout",
            connectionCommands.logoutCommand(),
            connectionCommands
        ),
        commands.registerCommand(
            "databricks.connection.configureProject",
            connectionCommands.configureProjectCommand(),
            connectionCommands
        ),
        commands.registerCommand(
            "databricks.connection.openDatabricksConfigFile",
            connectionCommands.openDatabricksConfigFileCommand(),
            connectionCommands
        ),
        commands.registerCommand(
            "databricks.connection.attachCluster",
            connectionCommands.attachClusterCommand(),
            connectionCommands
        ),
        commands.registerCommand(
            "databricks.connection.attachClusterQuickPick",
            connectionCommands.attachClusterQuickPickCommand(),
            connectionCommands
        ),
        commands.registerCommand(
            "databricks.connection.detachCluster",
            connectionCommands.detachClusterCommand(),
            connectionCommands
        ),
        commands.registerCommand(
            "databricks.connection.attachSyncDestination",
            connectionCommands.attachSyncDestinationCommand(),
            connectionCommands
        ),
        commands.registerCommand(
            "databricks.connection.detachSyncDestination",
            connectionCommands.detachWorkspaceCommand(),
            connectionCommands
        )
    );

    // Run/debug group
    const runCommands = new RunCommands(connectionManager);
    const debugFactory = new DatabricksDebugAdapterFactory(connectionManager);
    const debugWorkflowFactory = new DatabricksWorkflowDebugAdapterFactory(
        connectionManager,
        context
    );

    context.subscriptions.push(
        commands.registerCommand(
            "databricks.run.runEditorContents",
            runCommands.runEditorContentsCommand(),
            runCommands
        ),
        commands.registerCommand(
            "databricks.run.runEditorContentsAsWorkflow",
            runCommands.runEditorContentsAsWorkflowCommand(),
            runCommands
        ),
        debug.registerDebugAdapterDescriptorFactory("databricks", debugFactory),
        debugFactory,
        debug.registerDebugAdapterDescriptorFactory(
            "databricks-workflow",
            debugWorkflowFactory
        ),
        debugWorkflowFactory
    );

    // Cluster group
    const clusterTreeDataProvider = new ClusterListDataProvider(clusterModel);
    let clusterCommands = new ClusterCommands(clusterModel, connectionManager);

    context.subscriptions.push(
        clusterModel,
        clusterTreeDataProvider,
        window.registerTreeDataProvider("clusterView", clusterTreeDataProvider),

        commands.registerCommand(
            "databricks.cluster.refresh",
            clusterCommands.refreshCommand(),
            clusterCommands
        ),
        commands.registerCommand(
            "databricks.cluster.filterByAll",
            clusterCommands.filterCommand("ALL"),
            clusterCommands
        ),
        commands.registerCommand(
            "databricks.cluster.filterByRunning",
            clusterCommands.filterCommand("RUNNING"),
            clusterCommands
        ),
        commands.registerCommand(
            "databricks.cluster.filterByMe",
            clusterCommands.filterCommand("ME"),
            clusterCommands
        ),
        commands.registerCommand(
            "databricks.cluster.start",
            clusterCommands.startClusterCommand,
            clusterCommands
        ),
        commands.registerCommand(
            "databricks.cluster.stop",
            clusterCommands.stopClusterCommand,
            clusterCommands
        )
    );

    // Sync
    const syncCommands = new SyncCommands(synchronizer);
    context.subscriptions.push(
        commands.registerCommand(
            "databricks.sync.start",
            syncCommands.startCommand("incremental"),
            syncCommands
        ),
        commands.registerCommand(
            "databricks.sync.startFull",
            syncCommands.startCommand("full"),
            syncCommands
        ),
        commands.registerCommand(
            "databricks.sync.stop",
            syncCommands.stopCommand(),
            syncCommands
        )
    );

    // CLI commands
    const cliCommands = new CliCommands(cli);
    context.subscriptions.push(
        tasks.registerTaskProvider(
            "databricks",
            new BricksTaskProvider(connectionManager, cli)
        ),
        commands.registerCommand(
            "databricks.cli.testBricksCli",
            cliCommands.testBricksCommand(),
            cliCommands
        )
    );

    context.subscriptions.push(
        new ProjectConfigFileWatcher(connectionManager, workspace.rootPath)
    );

    // Quickstart
    const quickstartCommands = new QuickstartCommands(context);
    context.subscriptions.push(
        commands.registerCommand(
            "databricks.quickstart.open",
            quickstartCommands.openQuickstartCommand(),
            quickstartCommands
        )
    );

    //utils
    const utilCommands = new UtilsCommands();
    context.subscriptions.push(
        commands.registerCommand(
            "databricks.utils.openExternal",
            utilCommands.openExternalCommand(),
            utilCommands
        )
    );

    return {
        connectionManager: connectionManager,
    };
}

// this method is called when your extension is deactivated
export function deactivate() {}<|MERGE_RESOLUTION|>--- conflicted
+++ resolved
@@ -27,10 +27,6 @@
 import {initLoggers} from "./logger";
 import {UtilsCommands} from "./utils/UtilsCommands";
 
-<<<<<<< HEAD
-export function activate(context: ExtensionContext): PublicApi {
-    initLoggers();
-=======
 export function activate(context: ExtensionContext): PublicApi | undefined {
     const a = workspace.workspaceFolders;
     if (
@@ -47,39 +43,7 @@
         */
         return undefined;
     }
-    NamedLogger.getOrCreate(
-        ExposedLoggers.SDK,
-        {
-            factory: (name) => {
-                return loggers.add(name, {
-                    level: "debug",
-                    format: format.json(),
-                    transports: [new transports.Console()],
-                });
-            },
-        },
-        true
-    );
-
-    /** 
-    This logger collects all the logs in the extension.
-    
-    TODO Make this logger log to a seperate (or common?) output console in vscode
-    */
-    NamedLogger.getOrCreate(
-        "Extension",
-        {
-            factory: (name) => {
-                return loggers.add(name, {
-                    level: "error",
-                    format: format.json(),
-                    transports: [new transports.Console()],
-                });
-            },
-        },
-        true
-    );
->>>>>>> 849e69c1
+    initLoggers();
 
     let cli = new CliWrapper(context);
     // Configuration group
