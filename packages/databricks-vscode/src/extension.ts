import {
    commands,
    debug,
    ExtensionContext,
    extensions,
    window,
    workspace,
} from "vscode";
import {CliWrapper} from "./cli/CliWrapper";
import {ConnectionCommands} from "./configuration/ConnectionCommands";
import {ConnectionManager} from "./configuration/ConnectionManager";
import {ClusterListDataProvider} from "./cluster/ClusterListDataProvider";
import {ClusterModel} from "./cluster/ClusterModel";
import {ClusterCommands} from "./cluster/ClusterCommands";
import {ConfigurationDataProvider} from "./configuration/ui/ConfigurationDataProvider";
import {RunCommands} from "./run/RunCommands";
import {DatabricksDebugAdapterFactory} from "./run/DatabricksDebugAdapter";
import {DatabricksWorkflowDebugAdapterFactory} from "./run/DatabricksWorkflowDebugAdapter";
import {CodeSynchronizer} from "./sync/CodeSynchronizer";
import {QuickstartCommands} from "./quickstart/QuickstartCommands";
import {showQuickStartOnFirstUse} from "./quickstart/QuickStart";
import {PublicApi} from "@databricks/databricks-vscode-types";
import {LoggerManager, Loggers} from "./logger";
import {logging} from "@databricks/databricks-sdk";
import {workspaceConfigs} from "./vscode-objs/WorkspaceConfigs";
import {PackageJsonUtils, UtilsCommands} from "./utils";
import {ConfigureAutocomplete} from "./language/ConfigureAutocomplete";
import {
    WorkspaceFsAccessVerifier,
    WorkspaceFsCommands,
    WorkspaceFsDataProvider,
} from "./workspace-fs";
import {CustomWhenContext} from "./vscode-objs/CustomWhenContext";
import {StateStorage} from "./vscode-objs/StateStorage";
import path from "node:path";
import {FeatureId, FeatureManager} from "./feature-manager/FeatureManager";
import {DbConnectAccessVerifier} from "./language/DbConnectAccessVerifier";
import {MsPythonExtensionWrapper} from "./language/MsPythonExtensionWrapper";
import {DatabricksEnvFileManager} from "./file-managers/DatabricksEnvFileManager";
import {getContextMetadata, Telemetry, toUserMetadata} from "./telemetry";
import "./telemetry/commandExtensions";
import {Events, Metadata} from "./telemetry/constants";
import {DbConnectInstallPrompt} from "./language/DbConnectInstallPrompt";
import {setDbnbCellLimits} from "./language/notebooks/DatabricksNbCellLimits";
import {DbConnectStatusBarButton} from "./language/DbConnectStatusBarButton";
import {NotebookAccessVerifier} from "./language/notebooks/NotebookAccessVerifier";
import {NotebookInitScriptManager} from "./language/notebooks/NotebookInitScriptManager";
import {showRestartNotebookDialogue} from "./language/notebooks/restartNotebookDialogue";
import {
    BundleWatcher,
    BundleFileSet,
    registerBundleAutocompleteProvider,
} from "./bundle";
import {showWhatsNewPopup} from "./whatsNewPopup";
import {BundleValidateModel} from "./bundle/models/BundleValidateModel";
import {ConfigModel} from "./configuration/models/ConfigModel";
import {OverrideableConfigModel} from "./configuration/models/OverrideableConfigModel";
import {BundlePreValidateModel} from "./bundle/models/BundlePreValidateModel";
import {BundleRemoteStateModel} from "./bundle/models/BundleRemoteStateModel";
import {BundleResourceExplorerTreeDataProvider} from "./ui/bundle-resource-explorer/BundleResourceExplorerTreeDataProvider";
import {BundleCommands} from "./ui/bundle-resource-explorer/BundleCommands";
import {BundleRunTerminalManager} from "./bundle/run/BundleRunTerminalManager";
import {BundleRunStatusManager} from "./bundle/run/BundleRunStatusManager";
import {BundleProjectManager} from "./bundle/BundleProjectManager";

const customWhenContext = new CustomWhenContext();

export async function activate(
    context: ExtensionContext
): Promise<PublicApi | undefined> {
    customWhenContext.setActivated(false);

    if (extensions.getExtension("databricks.databricks-vscode") !== undefined) {
        await commands.executeCommand(
            "workbench.extensions.uninstallExtension",
            "databricks.databricks-vscode"
        );

        await commands.executeCommand("workbench.action.reloadWindow");
    }

    if (!(await PackageJsonUtils.checkArchCompat(context))) {
        return undefined;
    }

    if (
        workspace.workspaceFolders === undefined ||
        workspace.workspaceFolders?.length === 0
    ) {
        window.showErrorMessage("Open a folder to use Databricks extension");
        /*
            We force the user to open a folder from the databricks sidebar view. Returning
            here blocks all other commands from running. 
            Since the workspace is reloaded when a folder is opened, the activation function
            is called again. Therefore this won't block the activation of the extension on a
            valid workspace.
        */
        return undefined;
    }

    const workspaceUri = workspace.workspaceFolders[0].uri;
    const stateStorage = new StateStorage(context);

    // Add the databricks binary to the PATH environment variable in terminals
    context.environmentVariableCollection.clear();
    context.environmentVariableCollection.persistent = false;
    context.environmentVariableCollection.prepend(
        "PATH",
        `${context.asAbsolutePath("./bin")}${path.delimiter}`
    );

    const loggerManager = new LoggerManager(context);
    if (workspaceConfigs.loggingEnabled) {
        loggerManager.initLoggers();
    }

    const telemetry = Telemetry.createDefault();
    telemetry.setMetadata(Metadata.CONTEXT, getContextMetadata());

    const packageMetadata = await PackageJsonUtils.getMetadata(context);
    logging.NamedLogger.getOrCreate(Loggers.Extension).debug("Metadata", {
        metadata: packageMetadata,
    });

    const pythonExtension = extensions.getExtension("ms-python.python");
    if (pythonExtension === undefined) {
        window.showWarningMessage(
            "VSCode Extension for Databricks requires Microsoft Python."
        );
        return;
    }
    if (!pythonExtension.isActive) {
        await pythonExtension.activate();
    }

    const pythonExtensionWrapper = new MsPythonExtensionWrapper(
        pythonExtension,
        workspace.workspaceFolders[0].uri,
        stateStorage
    );

    context.subscriptions.push(
        telemetry.registerCommand(
            "databricks.logs.openFolder",
            loggerManager.openLogFolder,
            loggerManager
        )
    );

    // manage contexts for experimental features
    function updateFeatureContexts() {
        customWhenContext.updateShowClusterView();
        customWhenContext.updateShowWorkspaceView();
    }

    updateFeatureContexts();
    context.subscriptions.push(
        workspace.onDidChangeConfiguration(updateFeatureContexts)
    );

    // Configuration group
    let cliLogFilePath;
    try {
        cliLogFilePath = await loggerManager.getLogFile("databricks-cli");
    } catch (e) {
        logging.NamedLogger.getOrCreate(Loggers.Extension).error(
            "Failed to create a log file for the CLI",
            e
        );
    }
    const cli = new CliWrapper(context, cliLogFilePath);
    const bundleFileSet = new BundleFileSet(workspace.workspaceFolders[0].uri);
    const bundleFileWatcher = new BundleWatcher(bundleFileSet);
    const bundleValidateModel = new BundleValidateModel(
        bundleFileWatcher,
        cli,
        workspaceUri
    );

    const overrideableConfigModel = new OverrideableConfigModel(stateStorage);
    const bundlePreValidateModel = new BundlePreValidateModel(
        bundleFileSet,
        bundleFileWatcher
    );
    const bundleRemoteStateModel = new BundleRemoteStateModel(
        cli,
        workspaceUri,
        workspaceConfigs,
        bundleValidateModel
    );
    const configModel = new ConfigModel(
        bundleValidateModel,
        overrideableConfigModel,
        bundlePreValidateModel,
        bundleRemoteStateModel,
        customWhenContext,
        stateStorage
    );

    const connectionManager = new ConnectionManager(
        cli,
        configModel,
        workspaceUri,
        customWhenContext
    );
    context.subscriptions.push(
        bundleFileWatcher,
        bundleValidateModel,
        overrideableConfigModel,
        bundlePreValidateModel,
        bundleRemoteStateModel,
        configModel,
        connectionManager,
        connectionManager.onDidChangeState(async (state) => {
            telemetry.setMetadata(
                Metadata.USER,
                await toUserMetadata(connectionManager)
            );
            telemetry.recordEvent(Events.CONNECTION_STATE_CHANGED, {
                newState: connectionManager.state,
            });
            if (state === "CONNECTED") {
                telemetry.recordEvent(Events.SYNC_DESTINATION, {
                    destination: workspaceConfigs.syncDestinationType,
                });
            }
        })
    );

    const metadataService = await connectionManager.startMetadataService();
    context.subscriptions.push(metadataService);

    const bundleProjectManager = new BundleProjectManager(
        context,
        cli,
        customWhenContext,
        connectionManager,
        configModel,
        bundleFileSet,
        workspaceUri
    );
    context.subscriptions.push(
        bundleProjectManager,
        telemetry.registerCommand(
            "databricks.bundle.openSubProject",
            bundleProjectManager.openSubProjects,
            bundleProjectManager
        ),
        telemetry.registerCommand(
            "databricks.bundle.initNewProject",
            bundleProjectManager.initNewProject,
            bundleProjectManager
        ),
        telemetry.registerCommand(
            "databricks.bundle.startManualMigration",
            bundleProjectManager.startManualMigration,
            bundleProjectManager
        )
    );

    const workspaceFsDataProvider = new WorkspaceFsDataProvider(
        connectionManager
    );
    const workspaceFsCommands = new WorkspaceFsCommands(
        workspace.workspaceFolders[0].uri,
        connectionManager,
        workspaceFsDataProvider
    );

    context.subscriptions.push(
        window.registerTreeDataProvider(
            "workspaceFsView",
            workspaceFsDataProvider
        ),
        telemetry.registerCommand(
            "databricks.wsfs.refresh",
            workspaceFsCommands.refresh,
            workspaceFsCommands
        ),
        telemetry.registerCommand(
            "databricks.wsfs.createFolder",
            workspaceFsCommands.createFolder,
            workspaceFsCommands
        )
    );

    const synchronizer = new CodeSynchronizer(
        connectionManager,
        cli,
        packageMetadata
    );
    const clusterModel = new ClusterModel(connectionManager);

    const wsfsAccessVerifier = new WorkspaceFsAccessVerifier(
        connectionManager,
        stateStorage,
        synchronizer,
        telemetry
    );

    context.subscriptions.push(wsfsAccessVerifier);

    const dbConnectInstallPrompt = new DbConnectInstallPrompt(
        stateStorage,
        pythonExtensionWrapper
    );
    const featureManager = new FeatureManager<FeatureId>([]);
    featureManager.registerFeature(
        "debugging.dbconnect",
        () =>
            new DbConnectAccessVerifier(
                connectionManager,
                pythonExtensionWrapper,
                dbConnectInstallPrompt
            )
    );

    featureManager.registerFeature(
        "notebooks.dbconnect",
        () =>
            new NotebookAccessVerifier(
                featureManager,
                pythonExtensionWrapper,
                stateStorage
            )
    );

    const dbConnectStatusBarButton = new DbConnectStatusBarButton(
        featureManager
    );

    const notebookInitScriptManager = new NotebookInitScriptManager(
        workspace.workspaceFolders[0].uri,
        context,
        connectionManager,
        featureManager,
        pythonExtensionWrapper
    );

    context.subscriptions.push(
        notebookInitScriptManager,
        telemetry.registerCommand(
            "databricks.notebookInitScript.verify",
            notebookInitScriptManager.verifyInitScriptCommand,
            notebookInitScriptManager
        )
    );

    const databricksEnvFileManager = new DatabricksEnvFileManager(
        workspace.workspaceFolders[0].uri,
        featureManager,
        dbConnectStatusBarButton,
        connectionManager,
        context,
        notebookInitScriptManager
    );

    context.subscriptions.push(
        workspace.onDidOpenNotebookDocument(() =>
            featureManager.isEnabled("notebooks.dbconnect")
        ),
        featureManager.onDidChangeState(
            "notebooks.dbconnect",
            async (featureState) => {
                const dbconnectState = await featureManager.isEnabled(
                    "debugging.dbconnect"
                );
                if (!dbconnectState.avaliable) {
                    return; // Only take action of notebook errors, when dbconnect is avaliable
                }
                if (featureState.action) {
                    featureState.action();
                } else if (
                    !featureState.isDisabledByFf &&
                    featureState.reason
                ) {
                    window.showErrorMessage(
                        `Error while trying to initialise Databricks Notebooks. Some features may not work. Reason: ${featureState.reason}`
                    );
                }
            }
        )
    );

    notebookInitScriptManager.updateInitScript().catch((e) => {
        logging.NamedLogger.getOrCreate(Loggers.Extension).error(
            "Failed to update init script",
            e
        );
        if (e instanceof Error) {
            window.showWarningMessage(
                `Failed to update databricks notebook init script. ` +
                    `Some databricks notebook features may not work. ${e.message}`
            );
        }
    });

    databricksEnvFileManager.init();
    context.subscriptions.push(
        databricksEnvFileManager,
        showRestartNotebookDialogue(databricksEnvFileManager)
    );
    featureManager.isEnabled("debugging.dbconnect");

    const configureAutocomplete = new ConfigureAutocomplete(
        context,
        stateStorage,
        workspace.workspaceFolders[0].uri.fsPath,
        pythonExtensionWrapper,
        dbConnectInstallPrompt
    );
    context.subscriptions.push(
        configureAutocomplete,
        telemetry.registerCommand(
            "databricks.autocomplete.configure",
            configureAutocomplete.configureCommand,
            configureAutocomplete
        )
    );

    const configurationDataProvider = new ConfigurationDataProvider(
        connectionManager,
        bundleProjectManager,
        synchronizer,
        configModel
    );

    const connectionCommands = new ConnectionCommands(
        workspaceFsCommands,
        connectionManager,
        clusterModel,
        configModel
    );

    context.subscriptions.push(
        configurationDataProvider,
        synchronizer,

        window.registerTreeDataProvider(
            "configurationView",
            configurationDataProvider
        ),
        telemetry.registerCommand(
            "databricks.connection.bundle.selectTarget",
            connectionCommands.selectTarget,
            connectionCommands
        ),
        telemetry.registerCommand(
            "databricks.connection.logout",
            connectionCommands.logoutCommand,
            connectionCommands
        ),
        telemetry.registerCommand(
            "databricks.connection.configureLogin",
            connectionCommands.configureLoginCommand,
            connectionCommands
        ),
        telemetry.registerCommand(
            "databricks.connection.openDatabricksConfigFile",
            connectionCommands.openDatabricksConfigFileCommand(),
            connectionCommands
        ),
        telemetry.registerCommand(
            "databricks.connection.attachCluster",
            connectionCommands.attachClusterCommand(),
            connectionCommands
        ),
        telemetry.registerCommand(
            "databricks.connection.attachClusterQuickPick",
            connectionCommands.attachClusterQuickPickCommand(),
            connectionCommands
        ),
        telemetry.registerCommand(
            "databricks.connection.detachCluster",
            connectionCommands.detachClusterCommand(),
            connectionCommands
        )
    );

    // Cluster group
    const clusterTreeDataProvider = new ClusterListDataProvider(clusterModel);
    const clusterCommands = new ClusterCommands(
        clusterModel,
        connectionManager
    );

    context.subscriptions.push(
        clusterModel,
        clusterTreeDataProvider,
        window.registerTreeDataProvider("clusterView", clusterTreeDataProvider),

        telemetry.registerCommand(
            "databricks.cluster.refresh",
            clusterCommands.refreshCommand,
            clusterCommands
        ),
        telemetry.registerCommand(
            "databricks.cluster.filterByAll",
            clusterCommands.filterCommand("ALL"),
            clusterCommands
        ),
        telemetry.registerCommand(
            "databricks.cluster.filterByRunning",
            clusterCommands.filterCommand("RUNNING"),
            clusterCommands
        ),
        telemetry.registerCommand(
            "databricks.cluster.filterByMe",
            clusterCommands.filterCommand("ME"),
            clusterCommands
        ),
        telemetry.registerCommand(
            "databricks.cluster.start",
            clusterCommands.startClusterCommand,
            clusterCommands
        ),
        telemetry.registerCommand(
            "databricks.cluster.stop",
            clusterCommands.stopClusterCommand,
            clusterCommands
        )
    );

    // Bundle resource explorer
    const bundleRunTerminalManager = new BundleRunTerminalManager(
        bundleRemoteStateModel
    );
    const bundleRunStatusManager = new BundleRunStatusManager(
        bundleRemoteStateModel,
        bundleRunTerminalManager
    );
    const bundleResourceExplorerTreeDataProvider =
        new BundleResourceExplorerTreeDataProvider(
            configModel,
            bundleRunStatusManager,
            context,
            connectionManager
        );

    const bundleCommands = new BundleCommands(
        bundleRemoteStateModel,
<<<<<<< HEAD
        bundleRunStatusManager,
        bundleValidateModel
=======
        bundleRunStatusManager
>>>>>>> 9f16b58d
    );
    context.subscriptions.push(
        bundleResourceExplorerTreeDataProvider,
        bundleCommands,
        bundleRunTerminalManager,
        window.registerTreeDataProvider(
            "dabsResourceExplorerView",
            bundleResourceExplorerTreeDataProvider
        ),
        telemetry.registerCommand(
            "databricks.bundle.refreshRemoteState",
            bundleCommands.refreshRemoteStateCommand,
            bundleCommands
        ),
        telemetry.registerCommand(
            "databricks.bundle.deploy",
            bundleCommands.deployCommand,
            bundleCommands
        ),
        telemetry.registerCommand(
            "databricks.bundle.deployAndRun",
            bundleCommands.deployAndRun,
            bundleCommands
        ),
        telemetry.registerCommand(
            "databricks.bundle.cancelRun",
            bundleCommands.cancelRun,
            bundleCommands
        )
    );

    // Run/debug group
    const runCommands = new RunCommands(connectionManager);
    const debugFactory = new DatabricksDebugAdapterFactory(
        connectionManager,
        bundleCommands,
        context,
        wsfsAccessVerifier
    );
    const debugWorkflowFactory = new DatabricksWorkflowDebugAdapterFactory(
        connectionManager,
        wsfsAccessVerifier,
        context,
        bundleCommands
    );

    context.subscriptions.push(
        telemetry.registerCommand(
            "databricks.run.runEditorContents",
            runCommands.runEditorContentsCommand(),
            runCommands
        ),
        telemetry.registerCommand(
            "databricks.run.runEditorContentsAsWorkflow",
            runCommands.runEditorContentsAsWorkflowCommand(),
            runCommands
        ),
        debug.registerDebugAdapterDescriptorFactory("databricks", debugFactory),
        debugFactory,
        debug.registerDebugAdapterDescriptorFactory(
            "databricks-workflow",
            debugWorkflowFactory
        ),
        debugWorkflowFactory
    );

    // Quickstart
    const quickstartCommands = new QuickstartCommands(context);
    context.subscriptions.push(
        telemetry.registerCommand(
            "databricks.quickstart.open",
            quickstartCommands.openQuickstartCommand(),
            quickstartCommands
        )
    );

    showQuickStartOnFirstUse(context).catch((e) => {
        logging.NamedLogger.getOrCreate("Extension").error(
            "Quick Start error",
            e
        );
    });

    // Utils
    const utilCommands = new UtilsCommands.UtilsCommands();
    context.subscriptions.push(
        telemetry.registerCommand(
            "databricks.utils.openExternal",
            utilCommands.openExternalCommand(),
            utilCommands
        ),
        telemetry.registerCommand("databricks.call", (fn) => {
            if (fn) {
                fn();
            }
        })
    );

    // generate a json schema for bundle root and load a custom provider into
    // redhat.vscode-yaml extension to validate bundle config files with this schema
    registerBundleAutocompleteProvider(
        cli,
        bundleFileSet,
        bundleFileWatcher,
        context
    ).catch((e) => {
        logging.NamedLogger.getOrCreate("Extension").error(
            "Failed to load bundle schema: ",
            e
        );
    });

    setDbnbCellLimits(
        workspace.workspaceFolders[0].uri,
        connectionManager
    ).catch((e) => {
        logging.NamedLogger.getOrCreate(Loggers.Extension).error(
            "Error while setting jupyter configs for parsing databricks notebooks",
            e
        );
    });

    showWhatsNewPopup(context, stateStorage)
        .catch((e) => {
            logging.NamedLogger.getOrCreate(Loggers.Extension).error(
                "Error while showing popup for what's new",
                e
            );
        })
        .finally(() => {
            stateStorage.set(
                "databricks.lastInstalledExtensionVersion",
                packageMetadata.version
            );
        });

    context.subscriptions.push(
        commands.registerCommand("databricks.internal.clearOverrides", () => {
            stateStorage.set("databricks.bundle.overrides", undefined);
            configModel.setTarget(undefined);
            configModel.setAuthProvider(undefined);
        })
    );

    bundleProjectManager
        .configureWorkspace()
        .catch((e) => {
            logging.NamedLogger.getOrCreate(Loggers.Extension).error(
                "Failed to configure workspace",
                e
            );
            window.showErrorMessage(e);
        })
        .finally(() => {
            customWhenContext.setInitialized();
        });

    customWhenContext.setActivated(true);
    telemetry.recordEvent(Events.EXTENSION_ACTIVATED);

    const publicApi: PublicApi = {
        version: 1,
        connectionManager: connectionManager,
    };
    return publicApi;
}

// this method is called when your extension is deactivated
export function deactivate() {
    customWhenContext.setActivated(false);
}<|MERGE_RESOLUTION|>--- conflicted
+++ resolved
@@ -539,12 +539,8 @@
 
     const bundleCommands = new BundleCommands(
         bundleRemoteStateModel,
-<<<<<<< HEAD
         bundleRunStatusManager,
         bundleValidateModel
-=======
-        bundleRunStatusManager
->>>>>>> 9f16b58d
     );
     context.subscriptions.push(
         bundleResourceExplorerTreeDataProvider,
