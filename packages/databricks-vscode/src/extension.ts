import {
    commands,
    debug,
    ExtensionContext,
    extensions,
    window,
    workspace,
} from "vscode";
import {CliWrapper} from "./cli/CliWrapper";
import {ConnectionCommands} from "./configuration/ConnectionCommands";
import {ConnectionManager} from "./configuration/ConnectionManager";
import {ClusterListDataProvider} from "./cluster/ClusterListDataProvider";
import {ClusterModel} from "./cluster/ClusterModel";
import {ClusterCommands} from "./cluster/ClusterCommands";
import {ConfigurationDataProvider} from "./configuration/ConfigurationDataProvider";
import {RunCommands} from "./run/RunCommands";
import {DatabricksDebugAdapterFactory} from "./run/DatabricksDebugAdapter";
import {DatabricksWorkflowDebugAdapterFactory} from "./run/DatabricksWorkflowDebugAdapter";
import {SyncCommands} from "./sync/SyncCommands";
import {CodeSynchronizer} from "./sync/CodeSynchronizer";
import {ProjectConfigFileWatcher} from "./file-managers/ProjectConfigFileWatcher";
import {QuickstartCommands} from "./quickstart/QuickstartCommands";
import {showQuickStartOnFirstUse} from "./quickstart/QuickStart";
import {PublicApi} from "@databricks/databricks-vscode-types";
import {LoggerManager, Loggers} from "./logger";
import {NamedLogger} from "@databricks/databricks-sdk/dist/logging";
import {workspaceConfigs} from "./vscode-objs/WorkspaceConfigs";
import {PackageJsonUtils, UtilsCommands} from "./utils";
import {ConfigureAutocomplete} from "./language/ConfigureAutocomplete";
import {
    WorkspaceFsAccessVerifier,
    WorkspaceFsCommands,
    WorkspaceFsDataProvider,
} from "./workspace-fs";
import {generateBundleSchema} from "./bundle/GenerateBundle";
import {CustomWhenContext} from "./vscode-objs/CustomWhenContext";
import {WorkspaceStateManager} from "./vscode-objs/WorkspaceState";
import path from "node:path";
<<<<<<< HEAD
import { recordEvent, updateUserMetadata } from "./telemetry";
import { Events } from "./telemetry/constants";
=======
import {FeatureManager} from "./feature-manager/FeatureManager";
import {DbConnectAccessVerifier} from "./language/DbConnectAccessVerifier";
import {MsPythonExtensionWrapper} from "./language/MsPythonExtensionWrapper";
>>>>>>> 2f2eae4d

export async function activate(
    context: ExtensionContext
): Promise<PublicApi | undefined> {
    CustomWhenContext.setActivated(false);

    if (extensions.getExtension("databricks.databricks-vscode") !== undefined) {
        await commands.executeCommand(
            "workbench.extensions.uninstallExtension",
            "databricks.databricks-vscode"
        );

        await commands.executeCommand("workbench.action.reloadWindow");
    }

    if (!(await PackageJsonUtils.checkArchCompat(context))) {
        return undefined;
    }

    if (
        workspace.workspaceFolders === undefined ||
        workspace.workspaceFolders?.length === 0
    ) {
        window.showErrorMessage("Open a folder to use Databricks extension");
        /*
            We force the user to open a folder from the databricks sidebar view. Returning
            here blocks all other commands from running. 
            Since the workspace is reloaded when a folder is opened, the activation function
            is called again. Therefore this won't block the activation of the extension on a
            valid workspace.
        */
        return undefined;
    }

    // Add the bricks binary to the PATH environment variable in terminals
    context.environmentVariableCollection.persistent = true;
    context.environmentVariableCollection.prepend(
        "PATH",
        `${context.asAbsolutePath("./bin")}${path.delimiter}`
    );


    const loggerManager = new LoggerManager(context);
    if (workspaceConfigs.loggingEnabled) {
        loggerManager.initLoggers();
    }

    const packageMetadata = await PackageJsonUtils.getMetadata(context);
    NamedLogger.getOrCreate(Loggers.Extension).debug("Metadata", {
        metadata: packageMetadata,
    });
    function registerCommand(
        command: string,
        callback: (...args: any[]) => any,
        thisArg?: any
    ) {
        return commands.registerCommand(
            command,
            (...args) => {
                const start = performance.now();
                const res = callback.call(thisArg, ...args);
                const end = performance.now();
                recordEvent(
                    Events.COMMAND_EXECUTION,
                    { commandName: command },
                    { duration: end - start });
                return res
            },
            thisArg
        );
    }

    const pythonExtension = extensions.getExtension("ms-python.python");
    if (pythonExtension === undefined) {
        window.showWarningMessage(
            "VSCode Extension for Databricks requires Microsoft Python."
        );
        return;
    }
    if (!pythonExtension.isActive) {
        await pythonExtension.activate();
    }

    const pythonExtensionWrapper = new MsPythonExtensionWrapper(
        pythonExtension,
        workspace.workspaceFolders[0].uri
    );

    const workspaceStateManager = new WorkspaceStateManager(context);

    const configureAutocomplete = new ConfigureAutocomplete(
        context,
        workspaceStateManager,
        workspace.workspaceFolders[0].uri.fsPath,
        pythonExtensionWrapper
    );
    context.subscriptions.push(
        configureAutocomplete,
        registerCommand(
            "databricks.autocomplete.configure",
            configureAutocomplete.configureCommand,
            configureAutocomplete
        )
    );

    context.subscriptions.push(
        registerCommand(
            "databricks.logs.openFolder",
            loggerManager.openLogFolder,
            loggerManager
        )
    );

    const cli = new CliWrapper(context);
    // Configuration group
    const connectionManager = new ConnectionManager(cli);
    connectionManager.onDidChangeDatabricksWorkspace(updateUserMetadata)

    const workspaceFsDataProvider = new WorkspaceFsDataProvider(
        connectionManager
    );
    const workspaceFsCommands = new WorkspaceFsCommands(
        workspace.workspaceFolders[0].uri,
        workspaceStateManager,
        connectionManager,
        workspaceFsDataProvider
    );

    context.subscriptions.push(
        window.registerTreeDataProvider(
            "workspaceFsView",
            workspaceFsDataProvider
        ),
        registerCommand(
            "databricks.wsfs.attachSyncDestination",
            workspaceFsCommands.attachSyncDestination,
            workspaceFsCommands
        ),
        registerCommand(
            "databricks.wsfs.refresh",
            workspaceFsCommands.refresh,
            workspaceFsCommands
        ),
        registerCommand(
            "databricks.wsfs.createFolder",
            workspaceFsCommands.createFolder,
            workspaceFsCommands
        )
    );

    const synchronizer = new CodeSynchronizer(
        connectionManager,
        cli,
        packageMetadata
    );
    const clusterModel = new ClusterModel(connectionManager);

    const connectionCommands = new ConnectionCommands(
        workspaceFsCommands,
        connectionManager,
        clusterModel
    );
    const configurationDataProvider = new ConfigurationDataProvider(
        connectionManager,
        synchronizer
    );

    context.subscriptions.push(
        configurationDataProvider,
        synchronizer,

        window.registerTreeDataProvider(
            "configurationView",
            configurationDataProvider
        ),
        registerCommand(
            "databricks.connection.logout",
            connectionCommands.logoutCommand(),
            connectionCommands
        ),
        registerCommand(
            "databricks.connection.configureWorkspace",
            connectionCommands.configureWorkspaceCommand(),
            connectionCommands
        ),
        registerCommand(
            "databricks.connection.openDatabricksConfigFile",
            connectionCommands.openDatabricksConfigFileCommand(),
            connectionCommands
        ),
        registerCommand(
            "databricks.connection.attachCluster",
            connectionCommands.attachClusterCommand(),
            connectionCommands
        ),
        registerCommand(
            "databricks.connection.attachClusterQuickPick",
            connectionCommands.attachClusterQuickPickCommand(),
            connectionCommands
        ),
        registerCommand(
            "databricks.connection.detachCluster",
            connectionCommands.detachClusterCommand(),
            connectionCommands
        ),
        registerCommand(
            "databricks.connection.attachSyncDestination",
            connectionCommands.attachSyncDestinationCommand(),
            connectionCommands
        ),
        registerCommand(
            "databricks.connection.detachSyncDestination",
            connectionCommands.detachWorkspaceCommand(),
            connectionCommands
        )
    );

    const wsfsAccessVerifier = new WorkspaceFsAccessVerifier(
        connectionManager,
        synchronizer
    );
    context.subscriptions.push(wsfsAccessVerifier);

    // Run/debug group
    const runCommands = new RunCommands(connectionManager);
    const debugFactory = new DatabricksDebugAdapterFactory(
        connectionManager,
        synchronizer,
        context,
        wsfsAccessVerifier
    );
    const debugWorkflowFactory = new DatabricksWorkflowDebugAdapterFactory(
        connectionManager,
        wsfsAccessVerifier,
        context,
        synchronizer
    );

    context.subscriptions.push(
        registerCommand(
            "databricks.run.runEditorContents",
            runCommands.runEditorContentsCommand(),
            runCommands
        ),
        registerCommand(
            "databricks.run.runEditorContentsAsWorkflow",
            runCommands.runEditorContentsAsWorkflowCommand(),
            runCommands
        ),
        debug.registerDebugAdapterDescriptorFactory("databricks", debugFactory),
        debugFactory,
        debug.registerDebugAdapterDescriptorFactory(
            "databricks-workflow",
            debugWorkflowFactory
        ),
        debugWorkflowFactory
    );

    // Cluster group
    const clusterTreeDataProvider = new ClusterListDataProvider(clusterModel);
    const clusterCommands = new ClusterCommands(
        clusterModel,
        connectionManager
    );

    context.subscriptions.push(
        clusterModel,
        clusterTreeDataProvider,
        window.registerTreeDataProvider("clusterView", clusterTreeDataProvider),

        registerCommand(
            "databricks.cluster.refresh",
            clusterCommands.refreshCommand(),
            clusterCommands
        ),
        registerCommand(
            "databricks.cluster.filterByAll",
            clusterCommands.filterCommand("ALL"),
            clusterCommands
        ),
        registerCommand(
            "databricks.cluster.filterByRunning",
            clusterCommands.filterCommand("RUNNING"),
            clusterCommands
        ),
        registerCommand(
            "databricks.cluster.filterByMe",
            clusterCommands.filterCommand("ME"),
            clusterCommands
        ),
        registerCommand(
            "databricks.cluster.start",
            clusterCommands.startClusterCommand,
            clusterCommands
        ),
        registerCommand(
            "databricks.cluster.stop",
            clusterCommands.stopClusterCommand,
            clusterCommands
        )
    );

    // Sync
    const syncCommands = new SyncCommands(synchronizer);
    context.subscriptions.push(
        registerCommand(
            "databricks.sync.start",
            syncCommands.startCommand("incremental"),
            syncCommands
        ),
        registerCommand(
            "databricks.sync.startFull",
            syncCommands.startCommand("full"),
            syncCommands
        ),
        registerCommand(
            "databricks.sync.stop",
            syncCommands.stopCommand(),
            syncCommands
        )
    );

    context.subscriptions.push(
        new ProjectConfigFileWatcher(connectionManager, workspace.rootPath)
    );

    // Quickstart
    const quickstartCommands = new QuickstartCommands(context);
    context.subscriptions.push(
        registerCommand(
            "databricks.quickstart.open",
            quickstartCommands.openQuickstartCommand(),
            quickstartCommands
        )
    );

    showQuickStartOnFirstUse(context).catch((e) => {
        NamedLogger.getOrCreate("Extension").error("Quick Start error", e);
    });

    // Utils
    const utilCommands = new UtilsCommands.UtilsCommands();
    context.subscriptions.push(
        registerCommand(
            "databricks.utils.openExternal",
            utilCommands.openExternalCommand(),
            utilCommands
        )
    );

    // generate a json schema for bundle root and load a custom provider into
    // redhat.vscode-yaml extension to validate bundle config files with this schema
    generateBundleSchema(cli).catch((e) => {
        NamedLogger.getOrCreate("Extension").error(
            "Failed to load bundle schema: ",
            e
        );
    });

    const featureManager = new FeatureManager<"debugging.dbconnect">([
        "debugging.dbconnect",
    ]);
    const dbConnectAccessVerifier = new DbConnectAccessVerifier(
        connectionManager,
        pythonExtensionWrapper,
        workspaceStateManager
    );
    featureManager.registerFeature(
        "debugging.dbconnect",
        dbConnectAccessVerifier
    );
    context.subscriptions.push(
        dbConnectAccessVerifier,
        featureManager.onDidChangeState(
            "debugging.dbconnect",
            async (state) => {
                if (state.avaliable) {
                    window.showInformationMessage("Db Connect is enabled");
                    return;
                }
                if (state.reason) {
                    window.showErrorMessage(
                        `DB Connect is disabled because ${state.reason}`
                    );
                }
                if (state.action) {
                    await state.action();
                }
            }
        )
    );
    featureManager.isEnabled("debugging.dbconnect");

    context.subscriptions.push(
        commands.registerCommand(
            "databricks.test.pipFreeze",
            dbConnectAccessVerifier.checkDbConnectInstall,
            dbConnectAccessVerifier
        )
    );
    connectionManager.login(false).catch((e) => {
        NamedLogger.getOrCreate(Loggers.Extension).error("Login error", e);
    });

    CustomWhenContext.setActivated(true);
    return {
        connectionManager: connectionManager,
    };
}

// this method is called when your extension is deactivated
export function deactivate() {
    CustomWhenContext.setActivated(false);
}<|MERGE_RESOLUTION|>--- conflicted
+++ resolved
@@ -36,14 +36,11 @@
 import {CustomWhenContext} from "./vscode-objs/CustomWhenContext";
 import {WorkspaceStateManager} from "./vscode-objs/WorkspaceState";
 import path from "node:path";
-<<<<<<< HEAD
-import { recordEvent, updateUserMetadata } from "./telemetry";
-import { Events } from "./telemetry/constants";
-=======
 import {FeatureManager} from "./feature-manager/FeatureManager";
 import {DbConnectAccessVerifier} from "./language/DbConnectAccessVerifier";
 import {MsPythonExtensionWrapper} from "./language/MsPythonExtensionWrapper";
->>>>>>> 2f2eae4d
+import { recordEvent, updateUserMetadata } from "./telemetry";
+import { Events } from "./telemetry/constants";
 
 export async function activate(
     context: ExtensionContext
@@ -95,6 +92,22 @@
     NamedLogger.getOrCreate(Loggers.Extension).debug("Metadata", {
         metadata: packageMetadata,
     });
+
+    const pythonExtension = extensions.getExtension("ms-python.python");
+    if (pythonExtension === undefined) {
+        window.showWarningMessage(
+            "VSCode Extension for Databricks requires Microsoft Python."
+        );
+        return;
+    }
+    if (!pythonExtension.isActive) {
+        await pythonExtension.activate();
+    }
+
+    const pythonExtensionWrapper = new MsPythonExtensionWrapper(
+        pythonExtension,
+        workspace.workspaceFolders[0].uri
+    );
     function registerCommand(
         command: string,
         callback: (...args: any[]) => any,
@@ -116,22 +129,6 @@
         );
     }
 
-    const pythonExtension = extensions.getExtension("ms-python.python");
-    if (pythonExtension === undefined) {
-        window.showWarningMessage(
-            "VSCode Extension for Databricks requires Microsoft Python."
-        );
-        return;
-    }
-    if (!pythonExtension.isActive) {
-        await pythonExtension.activate();
-    }
-
-    const pythonExtensionWrapper = new MsPythonExtensionWrapper(
-        pythonExtension,
-        workspace.workspaceFolders[0].uri
-    );
-
     const workspaceStateManager = new WorkspaceStateManager(context);
 
     const configureAutocomplete = new ConfigureAutocomplete(
