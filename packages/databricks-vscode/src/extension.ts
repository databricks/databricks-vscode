import {
    commands,
    debug,
    ExtensionContext,
    extensions,
    window,
    workspace,
} from "vscode";
import {CliWrapper} from "./cli/CliWrapper";
import {ConnectionCommands} from "./configuration/ConnectionCommands";
import {ConnectionManager} from "./configuration/ConnectionManager";
import {ClusterListDataProvider} from "./cluster/ClusterListDataProvider";
import {ClusterModel} from "./cluster/ClusterModel";
import {ClusterCommands} from "./cluster/ClusterCommands";
import {ConfigurationDataProvider} from "./configuration/ConfigurationDataProvider";
import {RunCommands} from "./run/RunCommands";
import {DatabricksDebugAdapterFactory} from "./run/DatabricksDebugAdapter";
import {DatabricksWorkflowDebugAdapterFactory} from "./run/DatabricksWorkflowDebugAdapter";
import {SyncCommands} from "./sync/SyncCommands";
import {CodeSynchronizer} from "./sync/CodeSynchronizer";
import {ProjectConfigFileWatcher} from "./file-managers/ProjectConfigFileWatcher";
import {QuickstartCommands} from "./quickstart/QuickstartCommands";
import {showQuickStartOnFirstUse} from "./quickstart/QuickStart";
import {PublicApi} from "@databricks/databricks-vscode-types";
import {LoggerManager, Loggers} from "./logger";
import {NamedLogger} from "@databricks/databricks-sdk/dist/logging";
import {workspaceConfigs} from "./vscode-objs/WorkspaceConfigs";
import {PackageJsonUtils, UtilsCommands} from "./utils";
import {ConfigureAutocomplete} from "./language/ConfigureAutocomplete";
import {
    WorkspaceFsAccessVerifier,
    WorkspaceFsCommands,
    WorkspaceFsDataProvider,
} from "./workspace-fs";
import {generateBundleSchema} from "./bundle/GenerateBundle";
import {CustomWhenContext} from "./vscode-objs/CustomWhenContext";
import {WorkspaceStateManager} from "./vscode-objs/WorkspaceState";
import path from "node:path";
import {MetadataServiceManager} from "./configuration/auth/MetadataServiceManager";
import {FeatureId, FeatureManager} from "./feature-manager/FeatureManager";
import {DbConnectAccessVerifier} from "./language/DbConnectAccessVerifier";
import {MsPythonExtensionWrapper} from "./language/MsPythonExtensionWrapper";
import {DatabricksEnvFileManager} from "./file-managers/DatabricksEnvFileManager";
import {Telemetry, toUserMetadata} from "./telemetry";
import "./telemetry/commandExtensions";
import {Events, Metadata} from "./telemetry/constants";
import {DbConnectInstallPrompt} from "./language/DbConnectInstallPrompt";
import {setDbnbCellLimits} from "./language/notebooks/DatabricksNbCellLimits";
import {DbConnectStatusBarButton} from "./language/DbConnectStatusBarButton";
import {NotebookAccessVerifier} from "./language/notebooks/NotebookAccessVerifier";
import {NotebookInitScriptManager} from "./language/notebooks/NotebookInitScriptManager";

export async function activate(
    context: ExtensionContext
): Promise<PublicApi | undefined> {
    CustomWhenContext.setActivated(false);

    if (extensions.getExtension("databricks.databricks-vscode") !== undefined) {
        await commands.executeCommand(
            "workbench.extensions.uninstallExtension",
            "databricks.databricks-vscode"
        );

        await commands.executeCommand("workbench.action.reloadWindow");
    }

    if (!(await PackageJsonUtils.checkArchCompat(context))) {
        return undefined;
    }

    if (
        workspace.workspaceFolders === undefined ||
        workspace.workspaceFolders?.length === 0
    ) {
        window.showErrorMessage("Open a folder to use Databricks extension");
        /*
            We force the user to open a folder from the databricks sidebar view. Returning
            here blocks all other commands from running. 
            Since the workspace is reloaded when a folder is opened, the activation function
            is called again. Therefore this won't block the activation of the extension on a
            valid workspace.
        */
        return undefined;
    }

    const workspaceStateManager = new WorkspaceStateManager(context);

    // Add the databricks binary to the PATH environment variable in terminals
    context.environmentVariableCollection.persistent = true;
    context.environmentVariableCollection.prepend(
        "PATH",
        `${context.asAbsolutePath("./bin")}${path.delimiter}`
    );

    const loggerManager = new LoggerManager(context);
    if (workspaceConfigs.loggingEnabled) {
        loggerManager.initLoggers();
    }

    const telemetry = Telemetry.createDefault();

    const packageMetadata = await PackageJsonUtils.getMetadata(context);
    NamedLogger.getOrCreate(Loggers.Extension).debug("Metadata", {
        metadata: packageMetadata,
    });

    const pythonExtension = extensions.getExtension("ms-python.python");
    if (pythonExtension === undefined) {
        window.showWarningMessage(
            "VSCode Extension for Databricks requires Microsoft Python."
        );
        return;
    }
    if (!pythonExtension.isActive) {
        await pythonExtension.activate();
    }

    const pythonExtensionWrapper = new MsPythonExtensionWrapper(
        pythonExtension,
        workspace.workspaceFolders[0].uri,
        workspaceStateManager
    );

    context.subscriptions.push(
        telemetry.registerCommand(
            "databricks.logs.openFolder",
            loggerManager.openLogFolder,
            loggerManager
        )
    );

    // manage contexts for experimental features
    function updateFeatureContexts() {
        CustomWhenContext.updateShowClusterView();
        CustomWhenContext.updateShowWorkspaceView();
    }

    updateFeatureContexts();
    context.subscriptions.push(
        workspace.onDidChangeConfiguration(updateFeatureContexts)
    );

    // Configuration group
    const cli = new CliWrapper(context);
    const connectionManager = new ConnectionManager(cli, workspaceStateManager);
    context.subscriptions.push(
        connectionManager.onDidChangeState(async (state) => {
            telemetry.setMetadata(
                Metadata.USER,
                await toUserMetadata(connectionManager)
            );
            telemetry.recordEvent(Events.CONNECTION_STATE_CHANGED, {
                newState: connectionManager.state,
            });
            if (state === "CONNECTED") {
                telemetry.recordEvent(Events.SYNC_DESTINATION, {
                    destination: workspaceConfigs.syncDestinationType,
                });
            }
        })
    );
    const metadataServiceManager = new MetadataServiceManager(
        connectionManager
    );
    await metadataServiceManager.listen();

    const workspaceFsDataProvider = new WorkspaceFsDataProvider(
        connectionManager
    );
    const workspaceFsCommands = new WorkspaceFsCommands(
        workspace.workspaceFolders[0].uri,
        workspaceStateManager,
        connectionManager,
        workspaceFsDataProvider
    );

    context.subscriptions.push(
        metadataServiceManager,
        window.registerTreeDataProvider(
            "workspaceFsView",
            workspaceFsDataProvider
        ),
        telemetry.registerCommand(
            "databricks.wsfs.refresh",
            workspaceFsCommands.refresh,
            workspaceFsCommands
        ),
        telemetry.registerCommand(
            "databricks.wsfs.createFolder",
            workspaceFsCommands.createFolder,
            workspaceFsCommands
        )
    );

    const synchronizer = new CodeSynchronizer(
        connectionManager,
        cli,
        packageMetadata
    );
    const clusterModel = new ClusterModel(connectionManager);

    const connectionCommands = new ConnectionCommands(
        workspaceFsCommands,
        connectionManager,
        clusterModel
    );

    const wsfsAccessVerifier = new WorkspaceFsAccessVerifier(
        connectionManager,
        workspaceStateManager,
        synchronizer,
        telemetry
    );

    context.subscriptions.push(wsfsAccessVerifier);

    const dbConnectInstallPrompt = new DbConnectInstallPrompt(
        workspaceStateManager,
        pythonExtensionWrapper
    );
    const featureManager = new FeatureManager<FeatureId>([
        "debugging.dbconnect",
    ]);
    featureManager.registerFeature(
        "debugging.dbconnect",
        () =>
            new DbConnectAccessVerifier(
                connectionManager,
                pythonExtensionWrapper,
                dbConnectInstallPrompt
            )
    );
    const dbConnectStatusBarButton = new DbConnectStatusBarButton(
        featureManager
    );
    const notebookInitScriptManager = new NotebookInitScriptManager(
        workspace.workspaceFolders[0].uri,
        context,
        connectionManager
    );
    notebookInitScriptManager.updateInitScript().catch((e) => {
        NamedLogger.getOrCreate(Loggers.Extension).error(
            "Failed to update init script",
            e
        );
        if (e instanceof Error) {
            window.showWarningMessage(
<<<<<<< HEAD
                `Failed to update databricks notebook init script.` +
=======
                `Failed to update databricks notebook init script. ` +
>>>>>>> e5e28bb0
                    `Some databricks notebook features may not work. ${e.message}`
            );
        }
    });
    const databricksEnvFileManager = new DatabricksEnvFileManager(
        workspace.workspaceFolders[0].uri,
        featureManager,
        dbConnectStatusBarButton,
        connectionManager,
        context,
        pythonExtensionWrapper,
        notebookInitScriptManager
    );
    databricksEnvFileManager.init();
    context.subscriptions.push(
        databricksEnvFileManager,
        databricksEnvFileManager.onDidChangeEnvironmentVariables(() => {
            if (workspace.notebookDocuments.length) {
                window.showInformationMessage(
                    "Environment variables have changed. Restart all jupyter kernels to pickup the latest environment variables."
                );
            }
        })
    );
    featureManager.isEnabled("debugging.dbconnect");

    const configureAutocomplete = new ConfigureAutocomplete(
        context,
        workspaceStateManager,
        workspace.workspaceFolders[0].uri.fsPath,
        pythonExtensionWrapper,
        dbConnectInstallPrompt
    );
    context.subscriptions.push(
        configureAutocomplete,
        telemetry.registerCommand(
            "databricks.autocomplete.configure",
            configureAutocomplete.configureCommand,
            configureAutocomplete
        )
    );

    const configurationDataProvider = new ConfigurationDataProvider(
        connectionManager,
        synchronizer,
        workspaceStateManager,
        wsfsAccessVerifier,
        featureManager,
        telemetry
    );

    context.subscriptions.push(
        configurationDataProvider,
        synchronizer,

        window.registerTreeDataProvider(
            "configurationView",
            configurationDataProvider
        ),
        telemetry.registerCommand(
            "databricks.connection.logout",
            connectionCommands.logoutCommand,
            connectionCommands
        ),
        telemetry.registerCommand(
            "databricks.connection.configureWorkspace",
            connectionCommands.configureWorkspaceCommand,
            connectionCommands
        ),
        telemetry.registerCommand(
            "databricks.connection.openDatabricksConfigFile",
            connectionCommands.openDatabricksConfigFileCommand(),
            connectionCommands
        ),
        telemetry.registerCommand(
            "databricks.connection.attachCluster",
            connectionCommands.attachClusterCommand(),
            connectionCommands
        ),
        telemetry.registerCommand(
            "databricks.connection.attachClusterQuickPick",
            connectionCommands.attachClusterQuickPickCommand(),
            connectionCommands
        ),
        telemetry.registerCommand(
            "databricks.connection.detachCluster",
            connectionCommands.detachClusterCommand(),
            connectionCommands
        ),
        telemetry.registerCommand(
            "databricks.connection.attachSyncDestination",
            connectionCommands.attachSyncDestinationCommand(),
            connectionCommands
        ),
        telemetry.registerCommand(
            "databricks.connection.detachSyncDestination",
            connectionCommands.detachWorkspaceCommand,
            connectionCommands
        )
    );

    // Run/debug group
    const runCommands = new RunCommands(connectionManager);
    const debugFactory = new DatabricksDebugAdapterFactory(
        connectionManager,
        synchronizer,
        context,
        wsfsAccessVerifier
    );
    const debugWorkflowFactory = new DatabricksWorkflowDebugAdapterFactory(
        connectionManager,
        wsfsAccessVerifier,
        context,
        synchronizer
    );

    context.subscriptions.push(
        telemetry.registerCommand(
            "databricks.run.runEditorContents",
            runCommands.runEditorContentsCommand(),
            runCommands
        ),
        telemetry.registerCommand(
            "databricks.run.runEditorContentsAsWorkflow",
            runCommands.runEditorContentsAsWorkflowCommand(),
            runCommands
        ),
        debug.registerDebugAdapterDescriptorFactory("databricks", debugFactory),
        debugFactory,
        debug.registerDebugAdapterDescriptorFactory(
            "databricks-workflow",
            debugWorkflowFactory
        ),
        debugWorkflowFactory
    );

    // Cluster group
    const clusterTreeDataProvider = new ClusterListDataProvider(clusterModel);
    const clusterCommands = new ClusterCommands(
        clusterModel,
        connectionManager
    );

    context.subscriptions.push(
        clusterModel,
        clusterTreeDataProvider,
        window.registerTreeDataProvider("clusterView", clusterTreeDataProvider),

        telemetry.registerCommand(
            "databricks.cluster.refresh",
            clusterCommands.refreshCommand,
            clusterCommands
        ),
        telemetry.registerCommand(
            "databricks.cluster.filterByAll",
            clusterCommands.filterCommand("ALL"),
            clusterCommands
        ),
        telemetry.registerCommand(
            "databricks.cluster.filterByRunning",
            clusterCommands.filterCommand("RUNNING"),
            clusterCommands
        ),
        telemetry.registerCommand(
            "databricks.cluster.filterByMe",
            clusterCommands.filterCommand("ME"),
            clusterCommands
        ),
        telemetry.registerCommand(
            "databricks.cluster.start",
            clusterCommands.startClusterCommand,
            clusterCommands
        ),
        telemetry.registerCommand(
            "databricks.cluster.stop",
            clusterCommands.stopClusterCommand,
            clusterCommands
        )
    );

    // Sync
    const syncCommands = new SyncCommands(synchronizer);
    context.subscriptions.push(
        telemetry.registerCommand(
            "databricks.sync.start",
            syncCommands.startCommand("incremental"),
            syncCommands
        ),
        telemetry.registerCommand(
            "databricks.sync.startFull",
            syncCommands.startCommand("full"),
            syncCommands
        ),
        telemetry.registerCommand(
            "databricks.sync.stop",
            syncCommands.stopCommand(),
            syncCommands
        )
    );

    context.subscriptions.push(
        new ProjectConfigFileWatcher(
            connectionManager,
            workspace.rootPath!,
            cli.cliPath
        )
    );

    // Quickstart
    const quickstartCommands = new QuickstartCommands(context);
    context.subscriptions.push(
        telemetry.registerCommand(
            "databricks.quickstart.open",
            quickstartCommands.openQuickstartCommand(),
            quickstartCommands
        )
    );

    showQuickStartOnFirstUse(context).catch((e) => {
        NamedLogger.getOrCreate("Extension").error("Quick Start error", e);
    });

    // Utils
    const utilCommands = new UtilsCommands.UtilsCommands();
    context.subscriptions.push(
        telemetry.registerCommand(
            "databricks.utils.openExternal",
            utilCommands.openExternalCommand(),
            utilCommands
        ),
        telemetry.registerCommand("databricks.call", (fn) => {
            if (fn) {
                fn();
            }
        })
    );

    featureManager.registerFeature(
        "notebooks.dbconnect",
        () =>
            new NotebookAccessVerifier(
                featureManager,
                pythonExtensionWrapper,
                workspaceStateManager
            )
    );
    context.subscriptions.push(
        workspace.onDidOpenNotebookDocument(async () => {
            const featureState = await featureManager.isEnabled(
                "notebooks.dbconnect"
            );
            if (featureState.action) {
                featureState.action();
            }
        })
    );

    // generate a json schema for bundle root and load a custom provider into
    // redhat.vscode-yaml extension to validate bundle config files with this schema
    generateBundleSchema(cli).catch((e) => {
        NamedLogger.getOrCreate("Extension").error(
            "Failed to load bundle schema: ",
            e
        );
    });

    connectionManager.login(false).catch((e) => {
        NamedLogger.getOrCreate(Loggers.Extension).error("Login error", e);
    });

    setDbnbCellLimits(
        workspace.workspaceFolders[0].uri,
        connectionManager
    ).catch((e) => {
        NamedLogger.getOrCreate(Loggers.Extension).error(
            "Error while setting jupyter configs for parsing databricks notebooks",
            e
        );
    });

    CustomWhenContext.setActivated(true);
    telemetry.recordEvent(Events.EXTENSION_ACTIVATED);

    const publicApi: PublicApi = {
        version: 1,
        connectionManager: connectionManager,
    };
    return publicApi;
}

// this method is called when your extension is deactivated
export function deactivate() {
    CustomWhenContext.setActivated(false);
}<|MERGE_RESOLUTION|>--- conflicted
+++ resolved
@@ -245,11 +245,7 @@
         );
         if (e instanceof Error) {
             window.showWarningMessage(
-<<<<<<< HEAD
-                `Failed to update databricks notebook init script.` +
-=======
                 `Failed to update databricks notebook init script. ` +
->>>>>>> e5e28bb0
                     `Some databricks notebook features may not work. ${e.message}`
             );
         }
