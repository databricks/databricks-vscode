import {
    commands,
    debug,
    ExtensionContext,
    extensions,
    window,
    workspace,
} from "vscode";
import {CliWrapper} from "./cli/CliWrapper";
import {ConnectionCommands} from "./configuration/ConnectionCommands";
import {ConnectionManager} from "./configuration/ConnectionManager";
import {ClusterListDataProvider} from "./cluster/ClusterListDataProvider";
import {ClusterModel} from "./cluster/ClusterModel";
import {ClusterCommands} from "./cluster/ClusterCommands";
import {ConfigurationDataProvider} from "./configuration/ui/ConfigurationDataProvider";
import {RunCommands} from "./run/RunCommands";
import {DatabricksDebugAdapterFactory} from "./run/DatabricksDebugAdapter";
import {DatabricksWorkflowDebugAdapterFactory} from "./run/DatabricksWorkflowDebugAdapter";
import {SyncCommands} from "./sync/SyncCommands";
import {CodeSynchronizer} from "./sync/CodeSynchronizer";
import {QuickstartCommands} from "./quickstart/QuickstartCommands";
import {showQuickStartOnFirstUse} from "./quickstart/QuickStart";
import {PublicApi} from "@databricks/databricks-vscode-types";
import {LoggerManager, Loggers} from "./logger";
import {logging} from "@databricks/databricks-sdk";
import {workspaceConfigs} from "./vscode-objs/WorkspaceConfigs";
import {PackageJsonUtils, UtilsCommands} from "./utils";
import {ConfigureAutocomplete} from "./language/ConfigureAutocomplete";
import {
    WorkspaceFsAccessVerifier,
    WorkspaceFsCommands,
    WorkspaceFsDataProvider,
} from "./workspace-fs";
import {CustomWhenContext} from "./vscode-objs/CustomWhenContext";
import {StateStorage} from "./vscode-objs/StateStorage";
import path from "node:path";
import {FeatureId, FeatureManager} from "./feature-manager/FeatureManager";
import {DbConnectAccessVerifier} from "./language/DbConnectAccessVerifier";
import {MsPythonExtensionWrapper} from "./language/MsPythonExtensionWrapper";
import {DatabricksEnvFileManager} from "./file-managers/DatabricksEnvFileManager";
import {getContextMetadata, Telemetry, toUserMetadata} from "./telemetry";
import "./telemetry/commandExtensions";
import {Events, Metadata} from "./telemetry/constants";
import {DbConnectInstallPrompt} from "./language/DbConnectInstallPrompt";
import {setDbnbCellLimits} from "./language/notebooks/DatabricksNbCellLimits";
import {DbConnectStatusBarButton} from "./language/DbConnectStatusBarButton";
import {NotebookAccessVerifier} from "./language/notebooks/NotebookAccessVerifier";
import {NotebookInitScriptManager} from "./language/notebooks/NotebookInitScriptManager";
import {showRestartNotebookDialogue} from "./language/notebooks/restartNotebookDialogue";
import {
    BundleWatcher,
    BundleFileSet,
    registerBundleAutocompleteProvider,
} from "./bundle";
import {showWhatsNewPopup} from "./whatsNewPopup";
import {BundleValidateModel} from "./bundle/models/BundleValidateModel";
import {ConfigModel} from "./configuration/models/ConfigModel";
import {OverrideableConfigModel} from "./configuration/models/OverrideableConfigModel";
import {BundlePreValidateModel} from "./bundle/models/BundlePreValidateModel";
import {BundleRemoteStateModel} from "./bundle/models/BundleRemoteStateModel";
import {BundleResourceExplorerTreeDataProvider} from "./ui/bundle-resource-explorer/BundleResourceExplorerTreeDataProvider";
import {BundleCommands} from "./bundle/BundleCommands";
import {BundleProjectManager} from "./bundle/BundleProjectManager";

const customWhenContext = new CustomWhenContext();

export async function activate(
    context: ExtensionContext
): Promise<PublicApi | undefined> {
    customWhenContext.setActivated(false);

    if (extensions.getExtension("databricks.databricks-vscode") !== undefined) {
        await commands.executeCommand(
            "workbench.extensions.uninstallExtension",
            "databricks.databricks-vscode"
        );

        await commands.executeCommand("workbench.action.reloadWindow");
    }

    if (!(await PackageJsonUtils.checkArchCompat(context))) {
        return undefined;
    }

    if (
        workspace.workspaceFolders === undefined ||
        workspace.workspaceFolders?.length === 0
    ) {
        window.showErrorMessage("Open a folder to use Databricks extension");
        /*
            We force the user to open a folder from the databricks sidebar view. Returning
            here blocks all other commands from running. 
            Since the workspace is reloaded when a folder is opened, the activation function
            is called again. Therefore this won't block the activation of the extension on a
            valid workspace.
        */
        return undefined;
    }

    const workspaceUri = workspace.workspaceFolders[0].uri;
    const stateStorage = new StateStorage(context);

    // Add the databricks binary to the PATH environment variable in terminals
    context.environmentVariableCollection.clear();
    context.environmentVariableCollection.persistent = false;
    context.environmentVariableCollection.prepend(
        "PATH",
        `${context.asAbsolutePath("./bin")}${path.delimiter}`
    );

    const loggerManager = new LoggerManager(context);
    if (workspaceConfigs.loggingEnabled) {
        loggerManager.initLoggers();
    }

    const telemetry = Telemetry.createDefault();
    telemetry.setMetadata(Metadata.CONTEXT, getContextMetadata());

    const packageMetadata = await PackageJsonUtils.getMetadata(context);
    logging.NamedLogger.getOrCreate(Loggers.Extension).debug("Metadata", {
        metadata: packageMetadata,
    });

    const pythonExtension = extensions.getExtension("ms-python.python");
    if (pythonExtension === undefined) {
        window.showWarningMessage(
            "VSCode Extension for Databricks requires Microsoft Python."
        );
        return;
    }
    if (!pythonExtension.isActive) {
        await pythonExtension.activate();
    }

    const pythonExtensionWrapper = new MsPythonExtensionWrapper(
        pythonExtension,
        workspace.workspaceFolders[0].uri,
        stateStorage
    );

    context.subscriptions.push(
        telemetry.registerCommand(
            "databricks.logs.openFolder",
            loggerManager.openLogFolder,
            loggerManager
        )
    );

    // manage contexts for experimental features
    function updateFeatureContexts() {
        customWhenContext.updateShowClusterView();
        customWhenContext.updateShowWorkspaceView();
    }

    updateFeatureContexts();
    context.subscriptions.push(
        workspace.onDidChangeConfiguration(updateFeatureContexts)
    );

    // Configuration group
    let cliLogFilePath;
    try {
        cliLogFilePath = await loggerManager.getLogFile("databricks-cli");
    } catch (e) {
        logging.NamedLogger.getOrCreate(Loggers.Extension).error(
            "Failed to create a log file for the CLI",
            e
        );
    }
    const cli = new CliWrapper(context, cliLogFilePath);
    const bundleFileSet = new BundleFileSet(workspace.workspaceFolders[0].uri);
    const bundleFileWatcher = new BundleWatcher(bundleFileSet);
    const bundleValidateModel = new BundleValidateModel(
        bundleFileWatcher,
        cli,
        workspaceUri
    );

    const overrideableConfigModel = new OverrideableConfigModel(stateStorage);
    const bundlePreValidateModel = new BundlePreValidateModel(
        bundleFileSet,
        bundleFileWatcher
    );
    const bundleRemoteStateModel = new BundleRemoteStateModel(
        cli,
        workspaceUri,
        workspaceConfigs
    );
    const configModel = new ConfigModel(
        bundleValidateModel,
        overrideableConfigModel,
        bundlePreValidateModel,
        bundleRemoteStateModel,
        customWhenContext,
        stateStorage
    );

    const connectionManager = new ConnectionManager(
        cli,
        configModel,
        workspaceUri,
        customWhenContext
    );
    context.subscriptions.push(
        bundleFileWatcher,
        bundleValidateModel,
        overrideableConfigModel,
        bundlePreValidateModel,
        bundleRemoteStateModel,
        configModel,
        connectionManager,
        connectionManager.onDidChangeState(async (state) => {
            telemetry.setMetadata(
                Metadata.USER,
                await toUserMetadata(connectionManager)
            );
            telemetry.recordEvent(Events.CONNECTION_STATE_CHANGED, {
                newState: connectionManager.state,
            });
            if (state === "CONNECTED") {
                telemetry.recordEvent(Events.SYNC_DESTINATION, {
                    destination: workspaceConfigs.syncDestinationType,
                });
            }
        })
    );

    const metadataService = await connectionManager.startMetadataService();
    context.subscriptions.push(metadataService);
<<<<<<< HEAD
=======

    const bundleProjectManager = new BundleProjectManager(
        cli,
        customWhenContext,
        connectionManager,
        configModel,
        bundleFileSet,
        workspaceUri
    );
    context.subscriptions.push(
        bundleProjectManager,
        telemetry.registerCommand(
            "databricks.bundle.openSubProject",
            bundleProjectManager.openSubProjects,
            bundleProjectManager
        ),
        telemetry.registerCommand(
            "databricks.bundle.initNewProject",
            bundleProjectManager.initNewProject,
            bundleProjectManager
        )
    );
>>>>>>> 82c76614

    const workspaceFsDataProvider = new WorkspaceFsDataProvider(
        connectionManager
    );
    const workspaceFsCommands = new WorkspaceFsCommands(
        workspace.workspaceFolders[0].uri,
        connectionManager,
        workspaceFsDataProvider
    );

    context.subscriptions.push(
        window.registerTreeDataProvider(
            "workspaceFsView",
            workspaceFsDataProvider
        ),
        telemetry.registerCommand(
            "databricks.wsfs.refresh",
            workspaceFsCommands.refresh,
            workspaceFsCommands
        ),
        telemetry.registerCommand(
            "databricks.wsfs.createFolder",
            workspaceFsCommands.createFolder,
            workspaceFsCommands
        )
    );

    const synchronizer = new CodeSynchronizer(
        connectionManager,
        cli,
        packageMetadata
    );
    const clusterModel = new ClusterModel(connectionManager);

    const wsfsAccessVerifier = new WorkspaceFsAccessVerifier(
        connectionManager,
        stateStorage,
        synchronizer,
        telemetry
    );

    context.subscriptions.push(wsfsAccessVerifier);

    const dbConnectInstallPrompt = new DbConnectInstallPrompt(
        stateStorage,
        pythonExtensionWrapper
    );
    const featureManager = new FeatureManager<FeatureId>([]);
    featureManager.registerFeature(
        "debugging.dbconnect",
        () =>
            new DbConnectAccessVerifier(
                connectionManager,
                pythonExtensionWrapper,
                dbConnectInstallPrompt
            )
    );

    featureManager.registerFeature(
        "notebooks.dbconnect",
        () =>
            new NotebookAccessVerifier(
                featureManager,
                pythonExtensionWrapper,
                stateStorage
            )
    );

    const dbConnectStatusBarButton = new DbConnectStatusBarButton(
        featureManager
    );

    const notebookInitScriptManager = new NotebookInitScriptManager(
        workspace.workspaceFolders[0].uri,
        context,
        connectionManager,
        featureManager,
        pythonExtensionWrapper
    );

    context.subscriptions.push(
        notebookInitScriptManager,
        telemetry.registerCommand(
            "databricks.notebookInitScript.verify",
            notebookInitScriptManager.verifyInitScriptCommand,
            notebookInitScriptManager
        )
    );

    const databricksEnvFileManager = new DatabricksEnvFileManager(
        workspace.workspaceFolders[0].uri,
        featureManager,
        dbConnectStatusBarButton,
        connectionManager,
        context,
        notebookInitScriptManager
    );

    context.subscriptions.push(
        workspace.onDidOpenNotebookDocument(() =>
            featureManager.isEnabled("notebooks.dbconnect")
        ),
        featureManager.onDidChangeState(
            "notebooks.dbconnect",
            async (featureState) => {
                const dbconnectState = await featureManager.isEnabled(
                    "debugging.dbconnect"
                );
                if (!dbconnectState.avaliable) {
                    return; // Only take action of notebook errors, when dbconnect is avaliable
                }
                if (featureState.action) {
                    featureState.action();
                } else if (
                    !featureState.isDisabledByFf &&
                    featureState.reason
                ) {
                    window.showErrorMessage(
                        `Error while trying to initialise Databricks Notebooks. Some features may not work. Reason: ${featureState.reason}`
                    );
                }
            }
        )
    );

    notebookInitScriptManager.updateInitScript().catch((e) => {
        logging.NamedLogger.getOrCreate(Loggers.Extension).error(
            "Failed to update init script",
            e
        );
        if (e instanceof Error) {
            window.showWarningMessage(
                `Failed to update databricks notebook init script. ` +
                    `Some databricks notebook features may not work. ${e.message}`
            );
        }
    });

    databricksEnvFileManager.init();
    context.subscriptions.push(
        databricksEnvFileManager,
        showRestartNotebookDialogue(databricksEnvFileManager)
    );
    featureManager.isEnabled("debugging.dbconnect");

    const configureAutocomplete = new ConfigureAutocomplete(
        context,
        stateStorage,
        workspace.workspaceFolders[0].uri.fsPath,
        pythonExtensionWrapper,
        dbConnectInstallPrompt
    );
    context.subscriptions.push(
        configureAutocomplete,
        telemetry.registerCommand(
            "databricks.autocomplete.configure",
            configureAutocomplete.configureCommand,
            configureAutocomplete
        )
    );

    const configurationDataProvider = new ConfigurationDataProvider(
        connectionManager,
        bundleProjectManager,
        synchronizer,
        configModel
    );

    const connectionCommands = new ConnectionCommands(
        workspaceFsCommands,
        connectionManager,
        clusterModel,
        configModel
    );

    context.subscriptions.push(
        configurationDataProvider,
        synchronizer,

        window.registerTreeDataProvider(
            "configurationView",
            configurationDataProvider
        ),
        telemetry.registerCommand(
            "databricks.connection.bundle.selectTarget",
            connectionCommands.selectTarget,
            connectionCommands
        ),
        telemetry.registerCommand(
            "databricks.connection.logout",
            connectionCommands.logoutCommand,
            connectionCommands
        ),
        telemetry.registerCommand(
            "databricks.connection.configureLogin",
            connectionCommands.configureLoginCommand,
            connectionCommands
        ),
        telemetry.registerCommand(
            "databricks.connection.openDatabricksConfigFile",
            connectionCommands.openDatabricksConfigFileCommand(),
            connectionCommands
        ),
        telemetry.registerCommand(
            "databricks.connection.attachCluster",
            connectionCommands.attachClusterCommand(),
            connectionCommands
        ),
        telemetry.registerCommand(
            "databricks.connection.attachClusterQuickPick",
            connectionCommands.attachClusterQuickPickCommand(),
            connectionCommands
        ),
        telemetry.registerCommand(
            "databricks.connection.detachCluster",
            connectionCommands.detachClusterCommand(),
            connectionCommands
        )
    );

    // Run/debug group
    const runCommands = new RunCommands(connectionManager);
    const debugFactory = new DatabricksDebugAdapterFactory(
        connectionManager,
        synchronizer,
        context,
        wsfsAccessVerifier
    );
    const debugWorkflowFactory = new DatabricksWorkflowDebugAdapterFactory(
        connectionManager,
        wsfsAccessVerifier,
        context,
        synchronizer
    );

    context.subscriptions.push(
        telemetry.registerCommand(
            "databricks.run.runEditorContents",
            runCommands.runEditorContentsCommand(),
            runCommands
        ),
        telemetry.registerCommand(
            "databricks.run.runEditorContentsAsWorkflow",
            runCommands.runEditorContentsAsWorkflowCommand(),
            runCommands
        ),
        debug.registerDebugAdapterDescriptorFactory("databricks", debugFactory),
        debugFactory,
        debug.registerDebugAdapterDescriptorFactory(
            "databricks-workflow",
            debugWorkflowFactory
        ),
        debugWorkflowFactory
    );

    // Cluster group
    const clusterTreeDataProvider = new ClusterListDataProvider(clusterModel);
    const clusterCommands = new ClusterCommands(
        clusterModel,
        connectionManager
    );

    context.subscriptions.push(
        clusterModel,
        clusterTreeDataProvider,
        window.registerTreeDataProvider("clusterView", clusterTreeDataProvider),

        telemetry.registerCommand(
            "databricks.cluster.refresh",
            clusterCommands.refreshCommand,
            clusterCommands
        ),
        telemetry.registerCommand(
            "databricks.cluster.filterByAll",
            clusterCommands.filterCommand("ALL"),
            clusterCommands
        ),
        telemetry.registerCommand(
            "databricks.cluster.filterByRunning",
            clusterCommands.filterCommand("RUNNING"),
            clusterCommands
        ),
        telemetry.registerCommand(
            "databricks.cluster.filterByMe",
            clusterCommands.filterCommand("ME"),
            clusterCommands
        ),
        telemetry.registerCommand(
            "databricks.cluster.start",
            clusterCommands.startClusterCommand,
            clusterCommands
        ),
        telemetry.registerCommand(
            "databricks.cluster.stop",
            clusterCommands.stopClusterCommand,
            clusterCommands
        )
    );

    // Sync
    const syncCommands = new SyncCommands(synchronizer);
    context.subscriptions.push(
        telemetry.registerCommand(
            "databricks.sync.start",
            syncCommands.startCommand("incremental"),
            syncCommands
        ),
        telemetry.registerCommand(
            "databricks.sync.startFull",
            syncCommands.startCommand("full"),
            syncCommands
        ),
        telemetry.registerCommand(
            "databricks.sync.stop",
            syncCommands.stopCommand(),
            syncCommands
        )
    );

    // Bundle resource explorer
    const bundleResourceExplorerTreeDataProvider =
        new BundleResourceExplorerTreeDataProvider(configModel, context);
    const bundleCommands = new BundleCommands(bundleRemoteStateModel);
    context.subscriptions.push(
        bundleResourceExplorerTreeDataProvider,
        bundleCommands,
        window.registerTreeDataProvider(
            "dabsResourceExplorerView",
            bundleResourceExplorerTreeDataProvider
        ),
        telemetry.registerCommand(
            "databricks.bundle.refreshRemoteState",
            bundleCommands.refreshRemoteState,
            bundleCommands
        ),
        telemetry.registerCommand(
            "databricks.bundle.deploy",
            bundleCommands.deploy,
            bundleCommands
        )
    );

    // Quickstart
    const quickstartCommands = new QuickstartCommands(context);
    context.subscriptions.push(
        telemetry.registerCommand(
            "databricks.quickstart.open",
            quickstartCommands.openQuickstartCommand(),
            quickstartCommands
        )
    );

    showQuickStartOnFirstUse(context).catch((e) => {
        logging.NamedLogger.getOrCreate("Extension").error(
            "Quick Start error",
            e
        );
    });

    // Utils
    const utilCommands = new UtilsCommands.UtilsCommands();
    context.subscriptions.push(
        telemetry.registerCommand(
            "databricks.utils.openExternal",
            utilCommands.openExternalCommand(),
            utilCommands
        ),
        telemetry.registerCommand("databricks.call", (fn) => {
            if (fn) {
                fn();
            }
        })
    );

    // generate a json schema for bundle root and load a custom provider into
    // redhat.vscode-yaml extension to validate bundle config files with this schema
    registerBundleAutocompleteProvider(
        cli,
        bundleFileSet,
        bundleFileWatcher,
        context
    ).catch((e) => {
        logging.NamedLogger.getOrCreate("Extension").error(
            "Failed to load bundle schema: ",
            e
        );
    });

    setDbnbCellLimits(
        workspace.workspaceFolders[0].uri,
        connectionManager
    ).catch((e) => {
        logging.NamedLogger.getOrCreate(Loggers.Extension).error(
            "Error while setting jupyter configs for parsing databricks notebooks",
            e
        );
    });

    showWhatsNewPopup(context, stateStorage)
        .catch((e) => {
            logging.NamedLogger.getOrCreate(Loggers.Extension).error(
                "Error while showing popup for what's new",
                e
            );
        })
        .finally(() => {
            stateStorage.set(
                "databricks.lastInstalledExtensionVersion",
                packageMetadata.version
            );
        });

    context.subscriptions.push(
        commands.registerCommand("databricks.internal.clearOverrides", () => {
            stateStorage.set("databricks.bundle.overrides", undefined);
            configModel.setTarget(undefined);
            configModel.setAuthProvider(undefined);
        })
    );

    bundleProjectManager.configureWorkspace().catch((e) => {
        logging.NamedLogger.getOrCreate(Loggers.Extension).error(
            "Failed to configure workspace",
            e
        );
        window.showErrorMessage(e);
    });

    customWhenContext.setActivated(true);
    telemetry.recordEvent(Events.EXTENSION_ACTIVATED);

    const publicApi: PublicApi = {
        version: 1,
        connectionManager: connectionManager,
    };
    return publicApi;
}

// this method is called when your extension is deactivated
export function deactivate() {
    customWhenContext.setActivated(false);
}<|MERGE_RESOLUTION|>--- conflicted
+++ resolved
@@ -227,8 +227,6 @@
 
     const metadataService = await connectionManager.startMetadataService();
     context.subscriptions.push(metadataService);
-<<<<<<< HEAD
-=======
 
     const bundleProjectManager = new BundleProjectManager(
         cli,
@@ -251,7 +249,6 @@
             bundleProjectManager
         )
     );
->>>>>>> 82c76614
 
     const workspaceFsDataProvider = new WorkspaceFsDataProvider(
         connectionManager
