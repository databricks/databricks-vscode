--- conflicted
+++ resolved
@@ -245,24 +245,10 @@
         featureManager
     );
 
-<<<<<<< HEAD
-=======
-    featureManager.registerFeature(
-        "notebooks.dbconnect",
-        () =>
-            new NotebookAccessVerifier(
-                featureManager,
-                pythonExtensionWrapper,
-                workspaceStateManager
-            )
-    );
-
->>>>>>> 456b7c48
     const notebookInitScriptManager = new NotebookInitScriptManager(
         workspace.workspaceFolders[0].uri,
         context,
         connectionManager,
-<<<<<<< HEAD
         featureManager,
         pythonExtensionWrapper
     );
@@ -282,7 +268,6 @@
         dbConnectStatusBarButton,
         connectionManager,
         context,
-        pythonExtensionWrapper,
         notebookInitScriptManager
     );
 
@@ -323,31 +308,6 @@
         }
     });
 
-=======
-        featureManager
-    );
-
-    context.subscriptions.push(
-        workspace.onDidOpenNotebookDocument(async () => {
-            const featureState = await featureManager.isEnabled(
-                "notebooks.dbconnect"
-            );
-            if (featureState.action) {
-                featureState.action();
-            }
-        }),
-        notebookInitScriptManager
-    );
-    const databricksEnvFileManager = new DatabricksEnvFileManager(
-        workspace.workspaceFolders[0].uri,
-        featureManager,
-        dbConnectStatusBarButton,
-        connectionManager,
-        context,
-        pythonExtensionWrapper,
-        notebookInitScriptManager
-    );
->>>>>>> 456b7c48
     databricksEnvFileManager.init();
     context.subscriptions.push(
         databricksEnvFileManager,
