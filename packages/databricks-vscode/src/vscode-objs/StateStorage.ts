import {randomUUID} from "crypto";
import {ExtensionContext} from "vscode";
import {OverrideableConfigs} from "../configuration/types";

/* eslint-disable @typescript-eslint/naming-convention */
type KeyInfo<V> = {
    location: "global" | "workspace";
    defaultValue?: V;
    getter?: (storage: StateStorage, value: V | undefined) => V | undefined;
    setter?: (storage: StateStorage, value: V | undefined) => V | undefined;
};

function withType<V>() {
    return function <D extends KeyInfo<V>>(data: D) {
        return data as typeof data & {_type: V};
    };
}

const Keys = {
<<<<<<< HEAD
    "databricks.bundle.overrides": withType<{
        [k: string]: OverrideableConfigs;
    }>()({
        location: "workspace",
        defaultValue: {},
=======
    "databricks.clusterId": withType<string>()({
        location: "workspace",
>>>>>>> 5b8fb235
    }),

    "databricks.wsfs.skipSwitchToWorkspace": withType<boolean>()({
        location: "workspace",
        defaultValue: false,
    }),

    "databricks.autocompletion.skipConfigure": withType<boolean>()({
        location: "workspace",
        defaultValue: false,
    }),

    "databricks.fixedRandom": withType<number>()({
        location: "global",
        getter: (storage, value) => {
            if (value === undefined) {
                value = Math.random();
                storage.set("databricks.fixedRandom", value);
            }
            return value;
        },
    }),

    "databricks.fixedUUID": withType<string>()({
        location: "workspace",
        getter: (storage, value) => {
            if (value === undefined) {
                value = randomUUID();
                storage.set("databricks.fixedUUID", value);
            }
            return value;
        },
    }),

    "databricks.debugging.skipDbConnectInstallForEnvs": withType<string[]>()({
        location: "global",
        defaultValue: [],
        setter: (storage, value) => {
            if (value === undefined || value.length === 0) {
                return undefined;
            }
            const currentEnvs: string[] = storage.get(
                "databricks.debugging.skipDbConnectInstallForEnvs"
            );
            if (!currentEnvs.includes(value[0])) {
                currentEnvs.push(value[0]);
            }
            return currentEnvs;
        },
    }),

<<<<<<< HEAD
    "databricks.bundle.target": withType<string>()({
        location: "workspace",
    }),

=======
>>>>>>> 5b8fb235
    "databricks.lastInstalledExtensionVersion": withType<string>()({
        location: "workspace",
        defaultValue: "0.0.0",
    }),
};

type ValueType<K extends keyof typeof Keys> = (typeof Keys)[K]["_type"];
type GetterReturnType<D extends KeyInfo<any>> = D extends {getter: infer G}
    ? G extends (...args: any[]) => any
        ? ReturnType<G>
        : undefined
    : undefined;

type DefaultValue<K extends keyof typeof Keys> =
    "defaultValue" extends keyof (typeof Keys)[K]
        ? ValueType<K>
        : GetterReturnType<(typeof Keys)[K]>;

type KeyInfoWithType<V> = KeyInfo<V> & {
    _type: V;
    _getterType: V | never | undefined;
};
/* eslint-enable @typescript-eslint/naming-convention */

export class StateStorage {
    constructor(private context: ExtensionContext) {}
    get skippedEnvsForDatabricksSdk() {
        return this.context.globalState.get<string[]>(
            "databricks.debugging.skipDatabricksSdkInstallForEnvs",
            []
        );
    }

    skipDatabricksSdkInstallForEnv(value: string) {
        const currentEnvs = this.skippedEnvsForDatabricksSdk;
        if (!currentEnvs.includes(value)) {
            currentEnvs.push(value);
        }
        this.context.globalState.update(
            "databricks.debugging.skipDatabricksSdkInstallForEnvs",
            currentEnvs
        );
    }
    private getStateObject(location: "global" | "workspace") {
        switch (location) {
            case "workspace":
                return this.context.workspaceState;
            case "global":
                return this.context.globalState;
        }
    }

    get<K extends keyof typeof Keys>(key: K): ValueType<K> | DefaultValue<K> {
        const details = Keys[key] as KeyInfoWithType<ValueType<K>>;

        const value =
            this.getStateObject(details.location).get<ValueType<K>>(key) ??
            details.defaultValue;

        return (
            details.getter !== undefined ? details.getter(this, value) : value
        ) as ValueType<K> | DefaultValue<K>;
    }

    async set<K extends keyof typeof Keys>(
        key: K,
        value: ValueType<K> | undefined
    ) {
        const details = Keys[key] as KeyInfoWithType<ValueType<K>>;
        value =
            details.setter !== undefined ? details.setter(this, value) : value;
        await this.getStateObject(details.location).update(key, value);
        return;
    }
}<|MERGE_RESOLUTION|>--- conflicted
+++ resolved
@@ -17,16 +17,11 @@
 }
 
 const Keys = {
-<<<<<<< HEAD
     "databricks.bundle.overrides": withType<{
         [k: string]: OverrideableConfigs;
     }>()({
         location: "workspace",
         defaultValue: {},
-=======
-    "databricks.clusterId": withType<string>()({
-        location: "workspace",
->>>>>>> 5b8fb235
     }),
 
     "databricks.wsfs.skipSwitchToWorkspace": withType<boolean>()({
@@ -78,13 +73,102 @@
         },
     }),
 
-<<<<<<< HEAD
     "databricks.bundle.target": withType<string>()({
         location: "workspace",
     }),
 
-=======
->>>>>>> 5b8fb235
+    "databricks.lastInstalledExtensionVersion": withType<string>()({
+        location: "workspace",
+        defaultValue: "0.0.0",
+    }),
+};
+
+type ValueType<K extends keyof typeof Keys> = (typeof Keys)[K]["_type"];
+type GetterReturnType<D extends KeyInfo<any>> = D extends {getter: infer G}
+    ? G extends (...args: any[]) => any
+        ? ReturnType<G>
+        : undefined
+    : undefined;
+
+type DefaultValue<K extends keyof typeof Keys> =
+    "defaultValue" extends keyof (typeof Keys)[K]
+        ? ValueType<K>
+        : GetterReturnType<(typeof Keys)[K]>;
+
+type KeyInfoWithType<V> = KeyInfo<V> & {
+    _type: V;
+    _getterType: V | never | undefined;
+};
+/* eslint-enable @typescript-eslint/naming-convention */
+
+/* eslint-disable @typescript-eslint/naming-convention */
+type KeyInfo<V> = {
+    location: "global" | "workspace";
+    defaultValue?: V;
+    getter?: (storage: StateStorage, value: V | undefined) => V | undefined;
+    setter?: (storage: StateStorage, value: V | undefined) => V | undefined;
+};
+
+function withType<V>() {
+    return function <D extends KeyInfo<V>>(data: D) {
+        return data as typeof data & {_type: V};
+    };
+}
+
+const Keys = {
+    "databricks.clusterId": withType<string>()({
+        location: "workspace",
+    }),
+
+    "databricks.wsfs.skipSwitchToWorkspace": withType<boolean>()({
+        location: "workspace",
+        defaultValue: false,
+    }),
+
+    "databricks.autocompletion.skipConfigure": withType<boolean>()({
+        location: "workspace",
+        defaultValue: false,
+    }),
+
+    "databricks.fixedRandom": withType<number>()({
+        location: "global",
+        getter: (storage, value) => {
+            if (value === undefined) {
+                value = Math.random();
+                storage.set("databricks.fixedRandom", value);
+            }
+            return value;
+        },
+    }),
+
+    "databricks.fixedUUID": withType<string>()({
+        location: "workspace",
+        getter: (storage, value) => {
+            if (value === undefined) {
+                value = randomUUID();
+                storage.set("databricks.fixedUUID", value);
+            }
+            return value;
+        },
+    }),
+
+    "databricks.debugging.skipDbConnectInstallForEnvs": withType<string[]>()({
+        location: "global",
+        defaultValue: [],
+        setter: (storage, value) => {
+            if (value === undefined || value.length === 0) {
+                return undefined;
+            }
+            const currentEnvs: string[] = storage.get(
+                "databricks.debugging.skipDbConnectInstallForEnvs"
+            );
+            if (!currentEnvs.includes(value[0])) {
+                currentEnvs.push(value[0]);
+            }
+            return currentEnvs;
+        },
+    }),
+
     "databricks.lastInstalledExtensionVersion": withType<string>()({
         location: "workspace",
         defaultValue: "0.0.0",
