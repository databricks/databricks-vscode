--- conflicted
+++ resolved
@@ -4,11 +4,8 @@
 import {ConnectionManager} from "../configuration/ConnectionManager";
 import {exists} from "fs-extra";
 import path from "path";
-<<<<<<< HEAD
 import {readFile, stat, writeFile} from "fs/promises";
-=======
 import {homedir} from "os";
->>>>>>> 7b43bd75
 
 export type NotebookType = "IPYNB" | "PY_DBNB" | "OTHER_DBNB";
 export async function isNotebook(
@@ -49,7 +46,6 @@
     }
 }
 
-<<<<<<< HEAD
 export async function writeFileIfDiff(
     uri: Uri,
     content: string,
@@ -65,8 +61,8 @@
         }
     } catch (e) {}
     await writeFile(uri.fsPath, content, {encoding});
-=======
+}
+
 export function getHomedir() {
     return process.env.HOME ?? homedir();
->>>>>>> 7b43bd75
 }