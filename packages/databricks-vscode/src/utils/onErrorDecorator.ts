import {window} from "vscode";
import {
    getContextParamIndex,
    logging,
    Context,
} from "@databricks/databricks-sdk";
import {Loggers} from "../logger";

<<<<<<< HEAD
interface OnErrorProps {
=======
interface Props {
>>>>>>> 84719096
    popup?: {
        prefix?: string;
    };
    log?: {
        prefix?: string;
        logger?: logging.NamedLogger;
    };
    throw?: boolean;
}

<<<<<<< HEAD
type Props = {
    [key in keyof OnErrorProps]?: OnErrorProps[key] | boolean;
};

const defaultProps: Props = {
=======
export type OnErrorProps = {
    [key in keyof Props]?: Props[key] | boolean;
};

const defaultProps: OnErrorProps = {
>>>>>>> 84719096
    popup: false,
    log: true,
    throw: false,
};

export function onError(props: OnErrorProps) {
    props = {...defaultProps, ...props};
    return function showErrorDecorator(
        target: any,
        propertyKey: string,
        descriptor: PropertyDescriptor
    ) {
        let closureArgs: any[] = [];
        let contextParamIndex: number = -1;
        // Find the @context if it exists. We want to use it for logging whenever possible.
        if (
            props.log !== undefined &&
            props.log !== false &&
            (props.log === true || props.log?.logger === undefined)
        ) {
            try {
                // This will decorate the method with a log context. This allows us to search for the context parameter.
                logging.withLogContext(Loggers.Extension)(
                    target,
                    propertyKey,
                    descriptor
                );
                contextParamIndex = getContextParamIndex(target, propertyKey);
                if (contextParamIndex !== -1) {
                    props.log = {
                        get logger() {
                            return (closureArgs[contextParamIndex] as Context)
                                .logger;
                        },
                    };
                }
            } catch (e) {}
        }
        const originalMethod = descriptor.value;

        descriptor.value = async function (...args: any[]) {
            closureArgs = args;
            return await withOnErrorHandler(
                originalMethod.bind(this),
                props
            )(...args);
        };
    };
}

export function withOnErrorHandler<T extends any[], U>(
    fn: (...args: T) => Promise<U>,
<<<<<<< HEAD
    props: Props = {}
) {
    props = {...defaultProps, ...props};

    const onErrorProps: OnErrorProps = {};
=======
    props: OnErrorProps = {}
) {
    props = {...defaultProps, ...props};

    const onErrorProps: Props = {};
>>>>>>> 84719096

    (["popup", "log"] as const).forEach((key) => {
        if (props[key] === undefined || props[key] === false) {
            onErrorProps[key] = undefined;
        } else if (props[key] === true) {
            onErrorProps[key] = {};
        } else {
            onErrorProps[key] = props[key] as any;
        }
    });

    return async function (...args: T): Promise<U | undefined> {
        try {
            const result = fn(...args);
            return result instanceof Promise ? await result : result;
        } catch (e) {
            if (!(e instanceof Error)) {
                throw e;
            }

            let prefix = "";
            if (onErrorProps.popup) {
                prefix = onErrorProps.popup?.prefix ?? prefix;
                window.showErrorMessage(
                    prefix.trimEnd() + " " + e.message.trimStart()
                );
            }
            if (onErrorProps.log) {
                prefix = onErrorProps.log?.prefix ?? prefix;
                const logger =
                    onErrorProps.log?.logger ??
                    logging.NamedLogger.getOrCreate(Loggers.Extension);
                logger.error(prefix.trimEnd() + " " + e.message.trimStart(), e);
            }

            if (onErrorProps.throw) {
                throw e;
            }
        }
    };
}<|MERGE_RESOLUTION|>--- conflicted
+++ resolved
@@ -6,11 +6,7 @@
 } from "@databricks/databricks-sdk";
 import {Loggers} from "../logger";
 
-<<<<<<< HEAD
-interface OnErrorProps {
-=======
 interface Props {
->>>>>>> 84719096
     popup?: {
         prefix?: string;
     };
@@ -21,19 +17,11 @@
     throw?: boolean;
 }
 
-<<<<<<< HEAD
-type Props = {
-    [key in keyof OnErrorProps]?: OnErrorProps[key] | boolean;
-};
-
-const defaultProps: Props = {
-=======
 export type OnErrorProps = {
     [key in keyof Props]?: Props[key] | boolean;
 };
 
 const defaultProps: OnErrorProps = {
->>>>>>> 84719096
     popup: false,
     log: true,
     throw: false,
@@ -86,19 +74,11 @@
 
 export function withOnErrorHandler<T extends any[], U>(
     fn: (...args: T) => Promise<U>,
-<<<<<<< HEAD
-    props: Props = {}
-) {
-    props = {...defaultProps, ...props};
-
-    const onErrorProps: OnErrorProps = {};
-=======
     props: OnErrorProps = {}
 ) {
     props = {...defaultProps, ...props};
 
     const onErrorProps: Props = {};
->>>>>>> 84719096
 
     (["popup", "log"] as const).forEach((key) => {
         if (props[key] === undefined || props[key] === false) {
