import {
    ChildProcessWithoutNullStreams,
    SpawnOptionsWithoutStdio,
    execFile as execFileCb,
    spawn,
} from "child_process";
import {ExtensionContext, window, Uri, commands} from "vscode";
import {SyncDestinationMapper} from "../sync/SyncDestination";
import {workspaceConfigs} from "../vscode-objs/WorkspaceConfigs";
import {promisify} from "node:util";
import {logging} from "@databricks/databricks-sdk";
import {LoggerManager, Loggers} from "../logger";
import {Context, context} from "@databricks/databricks-sdk/dist/context";
import {Cloud} from "../utils/constants";
import {EnvVarGenerators, FileUtils, UrlUtils} from "../utils";
import {AuthProvider} from "../configuration/auth/AuthProvider";
import {removeUndefinedKeys} from "../utils/envVarGenerators";
import {quote} from "shell-quote";
import {MsPythonExtensionWrapper} from "../language/MsPythonExtensionWrapper";
import path from "path";

const withLogContext = logging.withLogContext;
const execFile = promisify(execFileCb);

export interface Command {
    command: string;
    args: string[];
}

export interface ConfigEntry {
    name: string;
    host?: URL;
    accountId?: string;
    cloud: Cloud;
    authType: string;
    valid: boolean;
}

export type SyncType = "full" | "incremental";
export class ProcessError extends Error {
    constructor(
        message: string,
        public code: number | null
    ) {
        super(message);
    }
}

async function waitForProcess(
    p: ChildProcessWithoutNullStreams,
    onStdOut?: (data: string) => void,
    onStdError?: (data: string) => void
) {
    const output: string[] = [];
    p.stdout.on("data", (data) => {
        output.push(data.toString());
        if (onStdOut) {
            onStdOut(data.toString());
        }
    });

    const stderr: string[] = [];
    p.stderr.on("data", (data) => {
        stderr.push(data.toString());
        output.push(data.toString());
        if (onStdError) {
            onStdError(data.toString());
        }
    });

    await new Promise((resolve, reject) => {
        p.on("close", (code) => {
            if (code === 0) {
                resolve(output.join(""));
            } else {
                reject(new ProcessError(stderr.join("\n"), code));
            }
        });
        p.on("error", (e) => new ProcessError(e.message, null));
    });

    return output.join("");
}
/**
 * Entrypoint for all wrapped CLI commands
 *
 * Righ now this is a placeholder for a future implementation
 * of the databricks CLI
 */
export class CliWrapper {
    private clusterId?: string;

    constructor(
        private extensionContext: ExtensionContext,
        private loggerManager: LoggerManager,
        private logFilePath?: string
    ) {}

    public setClusterId(clusterId?: string) {
        this.clusterId = clusterId;
    }

    get cliPath(): string {
        return this.extensionContext.asAbsolutePath("./bin/databricks");
    }

    getLoggingArguments(): string[] {
        if (!workspaceConfigs.loggingEnabled) {
            return [];
        }
        return [
            "--log-level",
            "debug",
            "--log-file",
            this.logFilePath ?? "stderr",
            "--log-format",
            "json",
        ];
    }

    getLogginEnvVars(): Record<string, string> {
        if (!workspaceConfigs.loggingEnabled) {
            return {};
        }
        return {
            /* eslint-disable @typescript-eslint/naming-convention */
            DATABRICKS_LOG_LEVEL: "debug",
            DATABRICKS_LOG_FILE: this.logFilePath ?? "stderr",
            DATABRICKS_LOG_FORMAT: "json",
            /* eslint-enable @typescript-eslint/naming-convention */
        };
    }

    escapePathArgument(arg: string): string {
        return `"${arg.replaceAll('"', '\\"')}"`;
    }

    /**
     * Constructs the databricks sync command
     */
    getSyncCommand(
        syncDestination: SyncDestinationMapper,
        syncType: SyncType
    ): Command {
        const args = [
            "sync",
            ".",
            syncDestination.remoteUri.path,
            "--watch",
            "--output",
            "json",
            ...this.getLoggingArguments(),
        ];
        if (syncType === "full") {
            args.push("--full");
        }
        return {command: this.cliPath, args};
    }

    private getListProfilesCommand(): Command {
        return {
            command: this.cliPath,
            args: [
                "auth",
                "profiles",
                "--skip-validate",
                ...this.getLoggingArguments(),
            ],
        };
    }

    @withLogContext(Loggers.Extension)
    public async listProfiles(
        configfilePath?: string,
        @context ctx?: Context
    ): Promise<Array<ConfigEntry>> {
        const cmd = this.getListProfilesCommand();

        let res;
        try {
            res = await execFile(cmd.command, cmd.args, {
                env: {
                    ...EnvVarGenerators.getEnvVarsForCli(
                        this.extensionContext,
                        configfilePath
                    ),
                    ...EnvVarGenerators.getProxyEnvVars(),
                },
            });
        } catch (e) {
            let msg = "Failed to load Databricks Config File";
            if (e instanceof Error) {
                if (e.message.includes("cannot parse config file")) {
                    msg =
                        "Failed to parse Databricks Config File, please make sure it's in the correct ini format";
                } else if (e.message.includes("spawn UNKNOWN")) {
                    msg = `Failed to parse Databricks Config File using databricks CLI, please make sure you have permissions to execute this binary: "${this.cliPath}"`;
                }
            }
            ctx?.logger?.error(msg, e);
            window
                .showWarningMessage(msg, "Open Databricks Config File")
                .then(async (choice) => {
                    if (choice === "Open Databricks Config File") {
                        await FileUtils.openDatabricksConfigFile();
                    }
                });
            return [];
        }

        let profiles = JSON.parse(res.stdout).profiles || [];

        // filter out account profiles
        profiles = profiles.filter((p: any) => !p.account_id);

        const result = [];
        let hasError = false;
        for (const profile of profiles) {
            try {
                result.push({
                    name: profile.name,
                    host: UrlUtils.normalizeHost(profile.host),
                    accountId: profile.account_id,
                    cloud: profile.cloud,
                    authType: profile.auth_type,
                    valid: profile.valid,
                });
            } catch (e: unknown) {
                let msg: string;
                if (e instanceof TypeError) {
                    msg = `Can't parse host for profile ${profile.name}`;
                } else {
                    msg = `Error parsing profile ${profile.name}`;
                }
                ctx?.logger?.error(msg, e);
                hasError = true;
            }
        }

        if (hasError) {
            window
                .showWarningMessage(
                    "There were errors in parsing some profiles",
                    "Open Databricks Config File",
                    "Show Error Logs"
                )
                .then(async (choice) => {
                    if (choice === "Open Databricks Config File") {
                        await FileUtils.openDatabricksConfigFile();
                    }
                    if (choice === "Show Error Logs") {
                        this.loggerManager.showOutputChannel("Databricks Logs");
                    }
                });
        }
        return result;
    }

    public async getBundleSchema(): Promise<string> {
        const {stdout} = await execFile(this.cliPath, [
            "bundle",
            "schema",
            ...this.getLoggingArguments(),
        ]);
        return stdout;
    }

    async bundleValidate(
        target: string,
        authProvider: AuthProvider,
        workspaceFolder: Uri,
        configfilePath?: string,
        logger?: logging.NamedLogger
    ) {
        const cmd = [this.cliPath, "bundle", "validate", "--target", target];

        logger?.info(
            `Reading local bundle configuration for target ${target}...`,
            {bundleOpName: "validate"}
        );
        logger?.debug(quote(cmd));

        try {
            const {stdout, stderr} = await execFile(cmd[0], cmd.slice(1), {
                cwd: workspaceFolder.fsPath,
                env: {
                    ...EnvVarGenerators.getEnvVarsForCli(
                        this.extensionContext,
                        configfilePath
                    ),
                    ...EnvVarGenerators.getProxyEnvVars(),
                    ...authProvider.toEnv(),
                    ...this.getLogginEnvVars(),
                    // eslint-disable-next-line @typescript-eslint/naming-convention
                    DATABRICKS_CLUSTER_ID: this.clusterId,
                },
                shell: true,
            });
            logger?.info("Finished reading local bundle configuration.", {
                bundleOpName: "validate",
            });
            logger?.debug(stdout + stderr);
            return stdout;
        } catch (e: any) {
            logger?.error(
                `Failed to read local bundle configuration. ${e.message ?? ""}`,
                {
                    ...e,
                    bundleOpName: "validate",
                }
            );
            throw new ProcessError(e.message, e.code);
        }
    }

    async bundleSummarise(
        target: string,
        authProvider: AuthProvider,
        workspaceFolder: Uri,
        configfilePath?: string,
        logger?: logging.NamedLogger
    ) {
        const cmd = [this.cliPath, "bundle", "summary", "--target", target];

        logger?.info(
            `Refreshing bundle configuration for target ${target}...`,
            {bundleOpName: "summarize"}
        );
        logger?.debug(quote(cmd));

        try {
            const {stdout, stderr} = await execFile(cmd[0], cmd.slice(1), {
                cwd: workspaceFolder.fsPath,
                env: {
                    ...EnvVarGenerators.getEnvVarsForCli(
                        this.extensionContext,
                        configfilePath
                    ),
                    ...EnvVarGenerators.getProxyEnvVars(),
                    ...authProvider.toEnv(),
                    ...this.getLogginEnvVars(),
                    // eslint-disable-next-line @typescript-eslint/naming-convention
                    DATABRICKS_CLUSTER_ID: this.clusterId,
                },
                shell: true,
            });
            logger?.info("Bundle configuration refreshed.", {
                bundleOpName: "summarize",
            });
            logger?.debug(stdout + stderr);
            return stdout;
        } catch (e: any) {
            logger?.error(
                `Failed to refresh bundle configuration. ${e.message ?? ""}`,
                {
                    ...e,
                    bundleOpName: "summarize",
                }
            );
            throw new ProcessError(e.message, e.code);
        }
    }

    getBundleInitEnvVars(authProvider: AuthProvider) {
        return removeUndefinedKeys({
            ...EnvVarGenerators.getEnvVarsForCli(
                this.extensionContext,
                workspaceConfigs.databrickscfgLocation
            ),
            ...EnvVarGenerators.getProxyEnvVars(),
            ...this.getLogginEnvVars(),
            ...authProvider.toEnv(),
            // eslint-disable-next-line @typescript-eslint/naming-convention
            DATABRICKS_OUTPUT_FORMAT: "text",
        });
    }

    async bundleInit(
        templateDirPath: string,
        outputDirPath: string,
        initConfigFilePath: string,
        authProvider: AuthProvider
    ) {
        return await execFile(
            this.cliPath,
            [
                "bundle",
                "init",
                templateDirPath,
                "--output-dir",
                outputDirPath,
                "--config-file",
                initConfigFilePath,
            ],
            {env: this.getBundleInitEnvVars(authProvider)}
        );
    }

    async bundleDeploy(
        target: string,
        authProvider: AuthProvider,
        workspaceFolder: Uri,
        pythonExtension: MsPythonExtensionWrapper,
        configfilePath?: string,
        logger?: logging.NamedLogger
    ) {
        const cmd = [this.cliPath, "bundle", "deploy", "--target", target];

        await commands.executeCommand("databricks.bundle.showLogs");
        logger?.info(`Deploying the bundle for target ${target}...`, {
            bundleOpName: "deploy",
        });
        if (this.clusterId) {
            logger?.info(`DATABRICKS_CLUSTER_ID=${this.clusterId}`, {
                bundleOpName: "deploy",
            });
        }
        logger?.info(quote(cmd), {
            bundleOpName: "deploy",
        });

        // Add python executable to PATH
        const executable = await pythonExtension.getPythonExecutable();
        const cliEnvVars = EnvVarGenerators.getEnvVarsForCli(configfilePath);
        let shellPath = cliEnvVars.PATH;
        if (executable) {
            shellPath = `${path.dirname(executable)}${
                path.delimiter
            }${shellPath}`;
        }
        const p = spawn(cmd[0], cmd.slice(1), {
            cwd: workspaceFolder.fsPath,
            env: {
<<<<<<< HEAD
                ...EnvVarGenerators.getEnvVarsForCli(
                    this.extensionContext,
                    configfilePath
                ),
=======
                ...cliEnvVars,
>>>>>>> 21280139
                ...EnvVarGenerators.getProxyEnvVars(),
                ...authProvider.toEnv(),
                ...this.getLogginEnvVars(),
                /* eslint-disable @typescript-eslint/naming-convention */
                PATH: shellPath,
                DATABRICKS_CLUSTER_ID: this.clusterId,
                /* eslint-enable @typescript-eslint/naming-convention */
            },
            shell: true,
        });

        try {
            const output = await waitForProcess(
                p,
                (message) => {
                    logger?.info(message, {
                        outputStream: "stdout",
                        bundleOpName: "deploy",
                    });
                },
                (message) => {
                    logger?.info(message, {
                        outputStream: "stderr",
                        bundleOpName: "deploy",
                    });
                }
            );
            logger?.info("Bundle deployed successfully", {
                bundleOpName: "deploy",
            });
            logger?.debug(output, {
                bundleOpName: "deploy",
            });
            return output;
        } catch (e: any) {
            logger?.error("Failed to deploy the bundle", {
                ...e,
                bundleOpName: "deploy",
            });
            throw e;
        }
    }

    getBundleRunCommand(
        target: string,
        authProvider: AuthProvider,
        resourceKey: string,
        workspaceFolder: Uri,
        configfilePath?: string
    ): {
        cmd: string;
        args: string[];
        options: SpawnOptionsWithoutStdio;
    } {
        const env: Record<string, string> = removeUndefinedKeys({
            ...EnvVarGenerators.getEnvVarsForCli(
                this.extensionContext,
                configfilePath
            ),
            ...EnvVarGenerators.getProxyEnvVars(),
            ...authProvider.toEnv(),
            ...this.getLogginEnvVars(),
            // eslint-disable-next-line @typescript-eslint/naming-convention
            DATABRICKS_CLUSTER_ID: this.clusterId,
        });

        return {
            cmd: this.cliPath,
            args: ["bundle", "run", "--target", target, resourceKey],
            options: {
                cwd: workspaceFolder.fsPath,
                env,
                shell: true,
            },
        };
    }
}<|MERGE_RESOLUTION|>--- conflicted
+++ resolved
@@ -421,7 +421,10 @@
 
         // Add python executable to PATH
         const executable = await pythonExtension.getPythonExecutable();
-        const cliEnvVars = EnvVarGenerators.getEnvVarsForCli(configfilePath);
+        const cliEnvVars = EnvVarGenerators.getEnvVarsForCli(
+            this.extensionContext,
+            configfilePath
+        );
         let shellPath = cliEnvVars.PATH;
         if (executable) {
             shellPath = `${path.dirname(executable)}${
@@ -431,14 +434,7 @@
         const p = spawn(cmd[0], cmd.slice(1), {
             cwd: workspaceFolder.fsPath,
             env: {
-<<<<<<< HEAD
-                ...EnvVarGenerators.getEnvVarsForCli(
-                    this.extensionContext,
-                    configfilePath
-                ),
-=======
                 ...cliEnvVars,
->>>>>>> 21280139
                 ...EnvVarGenerators.getProxyEnvVars(),
                 ...authProvider.toEnv(),
                 ...this.getLogginEnvVars(),
