--- conflicted
+++ resolved
@@ -55,18 +55,9 @@
         syncDestination: SyncDestinationMapper,
         syncType: SyncType
     ): Command {
-<<<<<<< HEAD
-        const command = this.context.asAbsolutePath("./bin/bricks");
+        const command = this.extensionContext.asAbsolutePath("./bin/bricks");
         const args = ["sync", ".", syncDestination.remoteUri.path, "--watch"];
-=======
-        const command = this.extensionContext.asAbsolutePath("./bin/bricks");
-        const args = [
-            "sync",
-            "--remote-path",
-            syncDestination.remoteUri.path,
-            "--watch",
-        ];
->>>>>>> ceb63243
+
         if (syncType === "full") {
             args.push("--full");
         }
