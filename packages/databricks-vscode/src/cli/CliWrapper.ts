--- conflicted
+++ resolved
@@ -284,7 +284,6 @@
         }
         return stdout;
     }
-<<<<<<< HEAD
 
     getBundleInitEnvVars(authProvider: AuthProvider) {
         return {
@@ -317,7 +316,8 @@
             ],
             {env: this.getBundleInitEnvVars(authProvider)}
         );
-=======
+    }
+
     async bundleDeploy(
         target: string,
         authProvider: AuthProvider,
@@ -380,6 +380,5 @@
                 shell: true,
             },
         };
->>>>>>> a55eb150
     }
 }