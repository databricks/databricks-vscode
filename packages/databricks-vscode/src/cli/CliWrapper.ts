import {
    ChildProcessWithoutNullStreams,
    execFile as execFileCb,
    spawn,
} from "child_process";
import {ExtensionContext, window, commands, Uri} from "vscode";
import {SyncDestinationMapper} from "../sync/SyncDestination";
import {workspaceConfigs} from "../vscode-objs/WorkspaceConfigs";
import {promisify} from "node:util";
import {logging} from "@databricks/databricks-sdk";
import {Loggers} from "../logger";
import {Context, context} from "@databricks/databricks-sdk/dist/context";
import {Cloud} from "../utils/constants";
import {EnvVarGenerators, UrlUtils} from "../utils";
import {AuthProvider} from "../configuration/auth/AuthProvider";

const withLogContext = logging.withLogContext;
const execFile = promisify(execFileCb);

export interface Command {
    command: string;
    args: string[];
}

export interface ConfigEntry {
    name: string;
    host?: URL;
    accountId?: string;
    cloud: Cloud;
    authType: string;
    valid: boolean;
}

export type SyncType = "full" | "incremental";

async function waitForProcess(
    p: ChildProcessWithoutNullStreams,
    onStdOut?: (data: string) => void,
    onStdError?: (data: string) => void
) {
    const output: string[] = [];
    p.stdout.on("data", (data) => {
        output.push(data.toString());
        if (onStdOut) {
            onStdOut(data.toString());
        }
    });

    const stderr: string[] = [];
    p.stderr.on("data", (data) => {
        stderr.push(data.toString());
        output.push(data.toString());
        if (onStdError) {
            onStdError(data.toString());
        }
    });

    await new Promise((resolve, reject) => {
        p.on("close", (code) => {
            if (code === 0) {
                resolve(output.join(""));
            } else {
                reject(stderr.join(""));
            }
        });
        p.on("error", reject);
    });

    return output.join("");
}
/**
 * Entrypoint for all wrapped CLI commands
 *
 * Righ now this is a placeholder for a future implementation
 * of the databricks CLI
 */
export class CliWrapper {
    private clusterId?: string;
    constructor(
        private extensionContext: ExtensionContext,
        private logFilePath?: string
    ) {}

    public setClusterId(clusterId?: string) {
        this.clusterId = clusterId;
    }

    get cliPath(): string {
        return this.extensionContext.asAbsolutePath("./bin/databricks");
    }

    getLoggingArguments(): string[] {
        if (!workspaceConfigs.loggingEnabled) {
            return [];
        }
        return [
            "--log-level",
            "debug",
            "--log-file",
            this.logFilePath ?? "stderr",
            "--log-format",
            "json",
        ];
    }

    getLogginEnvVars(): Record<string, string> {
        if (!workspaceConfigs.loggingEnabled) {
            return {};
        }
        return {
            /* eslint-disable @typescript-eslint/naming-convention */
            DATABRICKS_LOG_LEVEL: "debug",
            DATABRICKS_LOG_FILE: this.logFilePath ?? "stderr",
            DATABRICKS_LOG_FORMAT: "json",
            /* eslint-enable @typescript-eslint/naming-convention */
        };
    }

    escapePathArgument(arg: string): string {
        return `"${arg.replaceAll('"', '\\"')}"`;
    }

    /**
     * Constructs the databricks sync command
     */
    getSyncCommand(
        syncDestination: SyncDestinationMapper,
        syncType: SyncType
    ): Command {
        const args = [
            "sync",
            ".",
            syncDestination.remoteUri.path,
            "--watch",
            "--output",
            "json",
            ...this.getLoggingArguments(),
        ];
        if (syncType === "full") {
            args.push("--full");
        }
        return {command: this.cliPath, args};
    }

    private getListProfilesCommand(): Command {
        return {
            command: this.cliPath,
            args: [
                "auth",
                "profiles",
                "--skip-validate",
                ...this.getLoggingArguments(),
            ],
        };
    }

    @withLogContext(Loggers.Extension)
    public async listProfiles(
        configfilePath?: string,
        @context ctx?: Context
    ): Promise<Array<ConfigEntry>> {
        const cmd = this.getListProfilesCommand();

        let res;
        try {
            res = await execFile(cmd.command, cmd.args, {
                env: {
                    ...EnvVarGenerators.getEnvVarsForCli(configfilePath),
                    ...EnvVarGenerators.getProxyEnvVars(),
                },
            });
        } catch (e) {
            let msg = "Failed to load Databricks Config File";
            if (e instanceof Error) {
                if (e.message.includes("cannot parse config file")) {
                    msg =
                        "Failed to parse Databricks Config File, please make sure it's in the correct ini format";
                } else if (e.message.includes("spawn UNKNOWN")) {
                    msg = `Failed to parse Databricks Config File using databricks CLI, please make sure you have permissions to execute this binary: "${this.cliPath}"`;
                }
            }
            ctx?.logger?.error(msg, e);
            this.showConfigFileWarning(msg);
            return [];
        }

        const profiles = JSON.parse(res.stdout).profiles || [];
        const result = [];

        for (const profile of profiles) {
            try {
                result.push({
                    name: profile.name,
                    host: UrlUtils.normalizeHost(profile.host),
                    accountId: profile.account_id,
                    cloud: profile.cloud,
                    authType: profile.auth_type,
                    valid: profile.valid,
                });
            } catch (e: unknown) {
                let msg: string;
                if (e instanceof TypeError) {
                    msg = `Can't parse host for profile ${profile.name}`;
                } else {
                    msg = `Error parsing profile ${profile.name}`;
                }
                ctx?.logger?.error(msg, e);
                this.showConfigFileWarning(msg);
            }
        }
        return result;
    }

    private async showConfigFileWarning(msg: string) {
        const openAction = "Open Databricks Config File";
        const choice = await window.showWarningMessage(
            msg,
            openAction,
            "Ignore"
        );
        if (choice === openAction) {
            commands.executeCommand(
                "databricks.connection.openDatabricksConfigFile"
            );
        }
    }

    public async getBundleSchema(): Promise<string> {
        const {stdout} = await execFile(this.cliPath, ["bundle", "schema"]);
        return stdout;
    }

    async bundleValidate(
        target: string,
        authProvider: AuthProvider,
        workspaceFolder: Uri,
        configfilePath?: string
    ) {
        const {stdout} = await execFile(
            this.cliPath,
            ["bundle", "validate", "--target", target],
            {
                cwd: workspaceFolder.fsPath,
                env: {
                    ...EnvVarGenerators.getEnvVarsForCli(configfilePath),
                    ...EnvVarGenerators.getProxyEnvVars(),
                    ...authProvider.toEnv(),
                    // eslint-disable-next-line @typescript-eslint/naming-convention
                    DATABRICKS_CLUSTER_ID: this.clusterId,
                },
                shell: true,
            }
        );

        return stdout;
    }

    async bundleSummarise(
        target: string,
        authProvider: AuthProvider,
        workspaceFolder: Uri,
        configfilePath?: string
    ) {
        const {stdout, stderr} = await execFile(
            this.cliPath,
            ["bundle", "summarise", "--target", target],
            {
                cwd: workspaceFolder.fsPath,
                env: {
                    ...EnvVarGenerators.getEnvVarsForCli(configfilePath),
                    ...EnvVarGenerators.getProxyEnvVars(),
                    ...authProvider.toEnv(),
                    // eslint-disable-next-line @typescript-eslint/naming-convention
                    DATABRICKS_CLUSTER_ID: this.clusterId,
                },
                shell: true,
            }
        );

<<<<<<< HEAD
        //TODO: remove this hack once cli command is fixed.
        stdout = stderr;
        stderr = "";
=======
>>>>>>> 82c76614
        if (stderr !== "") {
            throw new Error(stderr);
        }
        return stdout;
    }
    async bundleDeploy(
        target: string,
        authProvider: AuthProvider,
        workspaceFolder: Uri,
        configfilePath?: string,
        onStdOut?: (data: string) => void,
        onStdError?: (data: string) => void
    ) {
        if (onStdError) {
            onStdError(`Deploying the bundle for target ${target}...\n\n`);
            onStdError(`${this.cliPath} bundle deploy --target ${target}\n`);
            if (this.clusterId) {
                onStdError(`DATABRICKS_CLUSTER_ID=${this.clusterId}\n\n`);
            }
        }
        const p = spawn(
            this.cliPath,
            ["bundle", "deploy", "--target", target],
            {
                cwd: workspaceFolder.fsPath,
                env: {
                    ...EnvVarGenerators.getEnvVarsForCli(configfilePath),
                    ...EnvVarGenerators.getProxyEnvVars(),
                    ...authProvider.toEnv(),
                    // eslint-disable-next-line @typescript-eslint/naming-convention
                    DATABRICKS_CLUSTER_ID: this.clusterId,
                },
                shell: true,
            }
        );

        return await waitForProcess(p, onStdOut, onStdError);
    }
}<|MERGE_RESOLUTION|>--- conflicted
+++ resolved
@@ -277,12 +277,6 @@
             }
         );
 
-<<<<<<< HEAD
-        //TODO: remove this hack once cli command is fixed.
-        stdout = stderr;
-        stderr = "";
-=======
->>>>>>> 82c76614
         if (stderr !== "") {
             throw new Error(stderr);
         }
