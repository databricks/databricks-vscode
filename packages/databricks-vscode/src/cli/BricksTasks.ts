--- conflicted
+++ resolved
@@ -190,42 +190,17 @@
         Object.defineProperties(this, {
             cmd: {
                 get: () => {
-                    return this.getSyncCommand().command;
+                    return this.getSyncCommand(ctx).command;
                 },
             },
             args: {
                 get: () => {
-                    return this.getSyncCommand().args;
+                    return this.getSyncCommand(ctx).args;
                 },
             },
             options: {
-<<<<<<< HEAD
-                get: (): SpawnOptions => {
-                    const workspacePath = workspace.rootPath;
-                    if (!workspacePath) {
-                        throw this.showErrorAndKillThis(
-                            "Can't start sync: No workspace opened!",
-                            ctx
-                        );
-                    }
-
-                    const dbWorkspace = this.connection.databricksWorkspace;
-                    if (!dbWorkspace) {
-                        throw this.showErrorAndKillThis(
-                            "Can't start sync: Databricks connection not configured!",
-                            ctx
-                        );
-                    }
-
-                    return {
-                        cwd: workspacePath,
-                        env: {
-                            /* eslint-disable @typescript-eslint/naming-convention */
-                            BRICKS_ROOT: workspacePath,
-                            DATABRICKS_CONFIG_PROFILE: dbWorkspace.profile,
-                            /* eslint-enable @typescript-eslint/naming-convention */
-                        },
-                    };
+                get: () => {
+                    return this.getProcessOptions(ctx);
                 },
             },
         });
@@ -240,30 +215,21 @@
     }
 
     @withLogContext(Loggers.Extension)
-    getSyncCommand(@context ctx?: Context): Command {
-=======
-                get: () => {
-                    return this.getProcessOptions();
-                },
-            },
-        });
-    }
-
-    getProcessOptions(): SpawnOptions {
+    getProcessOptions(@context ctx?: Context): SpawnOptions {
         const workspacePath =
             this.connection.syncDestination?.vscodeWorkspacePath.fsPath;
         if (!workspacePath) {
-            window.showErrorMessage("Can't start sync: No workspace opened!");
-            throw new Error("Can't start sync: No workspace opened!");
+            throw this.showErrorAndKillThis(
+                "Can't start sync: No workspace opened!",
+                ctx
+            );
         }
 
         const dbWorkspace = this.connection.databricksWorkspace;
         if (!dbWorkspace) {
-            window.showErrorMessage(
-                "Can't start sync: Databricks connection not configured!"
-            );
-            throw new Error(
-                "Can't start sync: Databricks connection not configured!"
+            throw this.showErrorAndKillThis(
+                "Can't start sync: Databricks connection not configured!",
+                ctx
             );
         }
 
@@ -273,6 +239,7 @@
                 /* eslint-disable @typescript-eslint/naming-convention */
                 BRICKS_ROOT: workspacePath,
                 DATABRICKS_CONFIG_PROFILE: dbWorkspace.profile,
+                DATABRICKS_CONFIG_FILE: process.env.DATABRICKS_CONFIG_FILE,
                 HOME: process.env.HOME,
                 PATH: process.env.PATH,
                 /* eslint-enable @typescript-eslint/naming-convention */
@@ -280,18 +247,8 @@
         } as SpawnOptions;
     }
 
-    getSyncCommand(): Command {
-        if (
-            this.connection.state !== "CONNECTED" &&
-            (SyncTask.killAll() || this.killThis)
-        ) {
-            this.killThis = true;
-            return {
-                args: [],
-                command: "",
-            };
-        }
->>>>>>> e1d8abf3
+    @withLogContext(Loggers.Extension)
+    getSyncCommand(@context ctx?: Context): Command {
         if (this.command) {
             return this.command;
         }
