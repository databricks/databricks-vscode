--- conflicted
+++ resolved
@@ -44,7 +44,6 @@
     let syncState: SyncState = "STOPPED";
     let bricksSycnParser: BricksSyncParser;
 
-<<<<<<< HEAD
     const syncStateCallback = (state: SyncState) => {
         syncState = state;
     };
@@ -56,21 +55,6 @@
             mock(EventEmitter<string>)
         );
     });
-=======
-    it("should lazily create a process execution", async () => {
-        let connectionMock = mock(ConnectionManager);
-        const testSyncDestination = new SyncDestination(
-            instance(mock(Repo)),
-            Uri.from({
-                scheme: "dbws",
-                path: "/Workspace/notebook-best-practices",
-            }),
-            Uri.file("/Desktop/notebook-best-practices")
-        );
-        when(connectionMock.profile).thenReturn("DEFAULT");
-        when(connectionMock.me).thenReturn("fabian.jakobs@databricks.com");
-        when(connectionMock.syncDestination).thenReturn(testSyncDestination);
->>>>>>> 70c6668d
 
     it("processing empty logs transitions sync status from INACTIVE -> WATCHING_FOR_CHANGES", () => {
         assert.equal(syncState, "STOPPED");
