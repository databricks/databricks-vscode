--- conflicted
+++ resolved
@@ -97,23 +97,6 @@
         assert.equal([command, ...args].join(" "), syncCommand);
     });
 
-<<<<<<< HEAD
-=======
-    it("should create an 'add profile' command", () => {
-        const cli = createCliWrapper();
-
-        const {command, args} = cli.getAddProfileCommand(
-            "DEFAULT",
-            new URL("https://databricks.com")
-        );
-
-        assert.equal(
-            [command, ...args].join(" "),
-            `${cliPath} configure --no-interactive --profile DEFAULT --host https://databricks.com/ --token`
-        );
-    });
-
->>>>>>> 3c578aa2
     it("should list profiles when no config file exists", async () => {
         const logFilePath = getTempLogFilePath();
         const cli = createCliWrapper(logFilePath);
