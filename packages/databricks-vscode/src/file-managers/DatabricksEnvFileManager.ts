--- conflicted
+++ resolved
@@ -49,20 +49,12 @@
             systemVariableResolver.resolve(unresolvedDatabricksEnvFile)
         );
 
-<<<<<<< HEAD
-        const unresolvedUserEnvFile = this.checkValidUserEnvPath(
-=======
         const unresolvedUserEnvFile = this.isValidUserEnvPath(
->>>>>>> 178d69ad
             workspaceConfigs.userEnvFile,
             [unresolvedDatabricksEnvFile, this.databricksEnvPath.fsPath]
         )
             ? workspaceConfigs.userEnvFile
-<<<<<<< HEAD
-            : this.checkValidUserEnvPath(workspaceConfigs.msPythonEnvFile, [
-=======
             : this.isValidUserEnvPath(workspaceConfigs.msPythonEnvFile, [
->>>>>>> 178d69ad
                   unresolvedDatabricksEnvFile,
                   this.databricksEnvPath.fsPath,
               ])
@@ -143,11 +135,7 @@
         );
     }
 
-<<<<<<< HEAD
-    private checkValidUserEnvPath(
-=======
     private isValidUserEnvPath(
->>>>>>> 178d69ad
         path: string | undefined,
         excludes: string[]
     ): path is string {
@@ -295,12 +283,7 @@
             ...databricksEnvVars,
             ...userEnvVars,
         }).map(([key, value]) => {
-<<<<<<< HEAD
-            value = value?.startsWith('"') ? value.slice(1) : value;
-            value = value?.endsWith('"') ? value.slice(0, -1) : value;
-=======
             value = value?.replaceAll(/^"|"$/g, "");
->>>>>>> 178d69ad
             return `${key}="${value}"`;
         });
         try {
