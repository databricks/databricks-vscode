--- conflicted
+++ resolved
@@ -204,11 +204,7 @@
         /* eslint-enable @typescript-eslint/naming-convention */
     }
 
-<<<<<<< HEAD
     private async getNotebookEnvVars() {
-=======
-    private async getIpythonDir() {
->>>>>>> e5e28bb0
         if (
             !(await this.featureManager.isEnabled("notebooks.dbconnect"))
                 .avaliable
@@ -216,16 +212,12 @@
             return;
         }
 
-<<<<<<< HEAD
         /* eslint-disable @typescript-eslint/naming-convention */
         return {
             IPYTHONDIR: await this.notebookInitScriptManager.ipythonDir,
             DATABRICKS_PROJECT_ROOT: await this.workspacePath.fsPath,
         };
         /* eslint-enable @typescript-eslint/naming-convention */
-=======
-        return this.notebookInitScriptManager.ipythonDir;
->>>>>>> e5e28bb0
     }
 
     private async getIdeEnvVars() {
@@ -233,7 +225,6 @@
         return {
             //https://github.com/fabioz/PyDev.Debugger/blob/main/_pydevd_bundle/pydevd_constants.py
             PYDEVD_WARN_SLOW_RESOLVE_TIMEOUT: "10",
-            IPYTHONDIR: await this.getIpythonDir(),
         };
         /* eslint-enable @typescript-eslint/naming-convention */
     }
@@ -294,10 +285,7 @@
         Object.entries({
             ...((await this.getDatabrickseEnvVars()) || {}),
             ...(await this.getIdeEnvVars()),
-<<<<<<< HEAD
             ...(await this.getNotebookEnvVars()),
-=======
->>>>>>> e5e28bb0
         }).forEach(([key, value]) => {
             if (value === undefined) {
                 return;
