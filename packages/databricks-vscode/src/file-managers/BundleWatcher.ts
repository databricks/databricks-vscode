import {Disposable, EventEmitter, Uri, workspace} from "vscode";
import {BundleFileSet} from "../bundle/BundleFileSet";
import {WithMutex} from "../locking";
import path from "path";

export class BundleWatcher implements Disposable {
    private disposables: Disposable[] = [];

    private readonly _onDidChange = new EventEmitter<void>();
    public readonly onDidChange = this._onDidChange.event;

    private readonly _onDidChangeRootFile = new EventEmitter<void>();
    public readonly onDidChangeRootFile = this._onDidChangeRootFile.event;

    private readonly _onDidCreate = new EventEmitter<Uri>();
    public readonly onDidCreate = this._onDidCreate.event;

    private readonly _onDidDelete = new EventEmitter<Uri>();
    public readonly onDidDelete = this._onDidDelete.event;

    private bundleFileSet: WithMutex<BundleFileSet>;

    constructor(bundleFileSet: BundleFileSet) {
        this.bundleFileSet = new WithMutex(bundleFileSet);
        const yamlWatcher = workspace.createFileSystemWatcher(
            this.bundleFileSet.value.getAbsolutePath(
                path.join("**", "*.{yaml,yml}")
            ).fsPath
        );

        this.disposables.push(
            yamlWatcher,
            yamlWatcher.onDidCreate((e) => {
                this.yamlFileChangeHandler(e, "CREATE");
            }),
            yamlWatcher.onDidChange((e) => {
                this.yamlFileChangeHandler(e, "CHANGE");
            }),
            yamlWatcher.onDidDelete((e) => {
                this.yamlFileChangeHandler(e, "DELETE");
            })
        );
    }

<<<<<<< HEAD
    private async yamlFileChangeHandler(e: Uri) {
        if (await this.bundleFileSet.value.isBundleFile(e)) {
            await this.bundleFileSet.value.bundleDataCache.invalidate();
            this._onDidChange.fire();
=======
    private async yamlFileChangeHandler(
        e: Uri,
        type: "CREATE" | "CHANGE" | "DELETE"
    ) {
        if (!(await this.bundleFileSet.value.isBundleFile(e))) {
            return;
>>>>>>> f3562195
        }

        await this.bundleFileSet.value.invalidateMergedBundleCache();
        this._onDidChange.fire();
        // to provide additional granularity, we also fire an event when the root bundle file changes
        if (this.bundleFileSet.value.isRootBundleFile(e)) {
            this._onDidChangeRootFile.fire();
        }
        switch (type) {
            case "CREATE":
                this._onDidCreate.fire(e);
                break;
            case "DELETE":
                this._onDidDelete.fire(e);
                break;
        }
    }

    dispose() {
        this.disposables.forEach((i) => i.dispose());
    }
}<|MERGE_RESOLUTION|>--- conflicted
+++ resolved
@@ -42,22 +42,15 @@
         );
     }
 
-<<<<<<< HEAD
-    private async yamlFileChangeHandler(e: Uri) {
-        if (await this.bundleFileSet.value.isBundleFile(e)) {
-            await this.bundleFileSet.value.bundleDataCache.invalidate();
-            this._onDidChange.fire();
-=======
     private async yamlFileChangeHandler(
         e: Uri,
         type: "CREATE" | "CHANGE" | "DELETE"
     ) {
         if (!(await this.bundleFileSet.value.isBundleFile(e))) {
             return;
->>>>>>> f3562195
         }
 
-        await this.bundleFileSet.value.invalidateMergedBundleCache();
+        await this.bundleFileSet.value.bundleDataCache.invalidate();
         this._onDidChange.fire();
         // to provide additional granularity, we also fire an event when the root bundle file changes
         if (this.bundleFileSet.value.isRootBundleFile(e)) {
