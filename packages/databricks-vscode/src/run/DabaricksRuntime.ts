--- conflicted
+++ resolved
@@ -6,15 +6,10 @@
 
 import {
     CancellationTokenSource,
-<<<<<<< HEAD
-    commands,
     Disposable,
-=======
->>>>>>> e4797356
     Event,
     EventEmitter,
     Uri,
-    window,
 } from "vscode";
 
 import {SyncDestination} from "../configuration/SyncDestination";
@@ -147,10 +142,7 @@
                 line: lines.length,
                 column: 0,
             });
-<<<<<<< HEAD
-
-            // We wait for sync to complete so that the local files are consistant
-            // with the remote repo files
+
             this.disposables.push(
                 this.codeSynchronizer.onDidChangeState((state) => {
                     if (state === "STOPPED") {
@@ -160,8 +152,9 @@
                     }
                 })
             );
-=======
->>>>>>> e4797356
+
+            // We wait for sync to complete so that the local files are consistant
+            // with the remote repo files
             await this.codeSynchronizer.waitForSyncComplete();
 
             let response = await executionContext.execute(
