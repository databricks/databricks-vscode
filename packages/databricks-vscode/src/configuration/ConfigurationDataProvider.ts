--- conflicted
+++ resolved
@@ -131,81 +131,8 @@
                 });
             }
 
-<<<<<<< HEAD
-            if (element.id?.startsWith("CLUSTER") && cluster) {
-                const clusterItem =
-                    ClusterListDataProvider.clusterNodeToTreeItem(cluster);
-
-                const children = [];
-
-                let runPerms:
-                    | "CAN_RUN"
-                    | "MIGHT_RUN"
-                    | "UNABLE_TO_RUN"
-                    | "MIGHT_NOT_RUN" = "MIGHT_RUN";
-                if (
-                    cluster.state === "RUNNING" &&
-                    cluster?.canExecuteCached !== undefined
-                ) {
-                    runPerms = cluster.canExecuteCached
-                        ? "CAN_RUN"
-                        : "UNABLE_TO_RUN";
-                } else {
-                    runPerms =
-                        cluster.hasExecutePermsCached ?? true
-                            ? "MIGHT_RUN"
-                            : "MIGHT_NOT_RUN";
-                }
-
-                switch (runPerms) {
-                    case "CAN_RUN":
-                        children.push({
-                            label: "You can run code on this cluster",
-                            iconPath: new ThemeIcon(
-                                "testing-passed-icon",
-                                new ThemeColor("testing.iconPassed")
-                            ),
-                        });
-                        break;
-
-                    case "MIGHT_NOT_RUN":
-                        children.push({
-                            label: "You might not have permissions to run code on this cluster",
-                            iconPath: new ThemeIcon(
-                                "warning",
-                                new ThemeColor("problemsWarningIcon.foreground")
-                            ),
-                        });
-                        break;
-
-                    case "UNABLE_TO_RUN":
-                        children.push({
-                            label: "You do not have permissions to run code on this cluster",
-                            iconPath: new ThemeIcon(
-                                "alert",
-                                new ThemeColor("testing.iconFailed")
-                            ),
-                        });
-                        break;
-                }
-
-                return [
-                    {
-                        label: "Name:",
-                        description: cluster.name,
-                        iconPath: clusterItem.iconPath,
-                        collapsibleState: TreeItemCollapsibleState.None,
-                    },
-                    ...children,
-                    ...(await ClusterListDataProvider.clusterNodeToTreeItems(
-                        cluster
-                    )),
-                ];
-            }
-=======
             return children;
         }
->>>>>>> 9aef7193
 
         const dbWorkspace = this.connectionManager.databricksWorkspace;
         if (element.id === "WORKSPACE" && dbWorkspace) {
@@ -230,8 +157,61 @@
         }
 
         if (element.id?.startsWith("CLUSTER") && cluster) {
-            let clusterItem =
+            const clusterItem =
                 ClusterListDataProvider.clusterNodeToTreeItem(cluster);
+
+            const children = [];
+
+            let runPerms:
+                | "CAN_RUN"
+                | "MIGHT_RUN"
+                | "UNABLE_TO_RUN"
+                | "MIGHT_NOT_RUN" = "MIGHT_RUN";
+            if (
+                cluster.state === "RUNNING" &&
+                cluster?.canExecuteCached !== undefined
+            ) {
+                runPerms = cluster.canExecuteCached
+                    ? "CAN_RUN"
+                    : "UNABLE_TO_RUN";
+            } else {
+                runPerms =
+                    cluster.hasExecutePermsCached ?? true
+                        ? "MIGHT_RUN"
+                        : "MIGHT_NOT_RUN";
+            }
+
+            switch (runPerms) {
+                case "CAN_RUN":
+                    children.push({
+                        label: "You can run code on this cluster",
+                        iconPath: new ThemeIcon(
+                            "testing-passed-icon",
+                            new ThemeColor("testing.iconPassed")
+                        ),
+                    });
+                    break;
+
+                case "MIGHT_NOT_RUN":
+                    children.push({
+                        label: "You might not have permissions to run code on this cluster",
+                        iconPath: new ThemeIcon(
+                            "warning",
+                            new ThemeColor("problemsWarningIcon.foreground")
+                        ),
+                    });
+                    break;
+
+                case "UNABLE_TO_RUN":
+                    children.push({
+                        label: "You do not have permissions to run code on this cluster",
+                        iconPath: new ThemeIcon(
+                            "alert",
+                            new ThemeColor("testing.iconFailed")
+                        ),
+                    });
+                    break;
+            }
 
             return [
                 {
@@ -240,6 +220,7 @@
                     iconPath: clusterItem.iconPath,
                     collapsibleState: TreeItemCollapsibleState.None,
                 },
+                ...children,
                 ...(await ClusterListDataProvider.clusterNodeToTreeItems(
                     cluster
                 )),
