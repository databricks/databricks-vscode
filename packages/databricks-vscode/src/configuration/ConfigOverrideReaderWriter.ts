--- conflicted
+++ resolved
@@ -1,17 +1,10 @@
 import {EventEmitter} from "vscode";
 import {Mutex} from "../locking";
 import {StateStorage} from "../vscode-objs/StateStorage";
-<<<<<<< HEAD
-import {OverrideableConfigs, ConfigReaderWriter} from "./types";
-
-export class ConfigOverrideReaderWriter
-    implements ConfigReaderWriter<keyof OverrideableConfigs>
-=======
 import {OverrideableConfig, ConfigReaderWriter} from "./types";
 
 export class ConfigOverrideReaderWriter
     implements ConfigReaderWriter<keyof OverrideableConfig>
->>>>>>> 3d7abe35
 {
     private writeMutex = new Mutex();
     private onDidChangeEmitter = new EventEmitter<void>();
