/* eslint-disable @typescript-eslint/naming-convention */
import {
    Config,
    ProductVersion,
    WorkspaceClient,
    logging,
} from "@databricks/databricks-sdk";
import {window} from "vscode";
import {normalizeHost} from "../../utils/urlUtils";
import {workspaceConfigs} from "../../vscode-objs/WorkspaceConfigs";

// eslint-disable-next-line @typescript-eslint/no-var-requires
const extensionVersion = require("../../../package.json")
    .version as ProductVersion;

import {AzureCliCheck} from "./AzureCliCheck";
import {DatabricksCliCheck} from "./DatabricksCliCheck";
import {Loggers} from "../../logger";

// TODO: Resolve this with SDK's AuthType.
export type AuthType = "azure-cli" | "databricks-cli" | "profile" | "pat";

export abstract class AuthProvider {
    constructor(
        private readonly _host: URL,
        private readonly _authType: AuthType,
        private checked: boolean = false
    ) {}

    get host(): URL {
        return this._host;
    }

    get authType(): AuthType {
        return this._authType;
    }

    /**
     * Used to display the auth method in the UI
     */
    abstract describe(): string;
    abstract toJSON(): Record<string, string | undefined>;
    abstract toEnv(): Record<string, string>;

    getWorkspaceClient(): WorkspaceClient {
        const config = this.getSdkConfig();

        return new WorkspaceClient(config, {
            product: "databricks-vscode",
            productVersion: extensionVersion,
        });
    }

    /**
     * Check if the currently selected auth method can be used to login to Databricks.
     * This function should not throw an error and each implementing class must
     * handle it's own error messages and retry loops.
     */
    protected abstract _check(): Promise<boolean>;

    public async check(force = false): Promise<boolean> {
        if (force) {
            this.checked = false;
        }
        if (this.checked) {
            return true;
        }
        this.checked = await this._check();
        return this.checked;
    }
    protected abstract getSdkConfig(): Config;

    static fromJSON(
        json: Record<string, any>,
        databricksPath: string
    ): AuthProvider {
        const host =
            json.host instanceof URL
                ? json.host
                : normalizeHost(json.host as string);
        if (!host) {
            throw new Error("Missing host");
        }

        if (!json.authType) {
            throw new Error("Missing authType");
        }

        switch (json.authType as AuthType) {
            case "azure-cli":
                return new AzureCliAuthProvider(
                    host,
                    json.tenantId,
                    json.appId
                );

            case "databricks-cli":
                return new DatabricksCliAuthProvider(host, databricksPath);

            case "profile":
                if (!json.profile) {
                    throw new Error("Missing profile");
                }
                return new ProfileAuthProvider(host, json.profile);

            default:
                throw new Error(`Unknown auth type: ${json.authType}`);
        }
    }
}

export class ProfileAuthProvider extends AuthProvider {
    constructor(
        host: URL,
        private readonly profile: string,
        checked = false
    ) {
        super(host, "profile", checked);
    }

    describe(): string {
        return `Profile '${this.profile}'`;
    }

<<<<<<< HEAD
    toJSON() {
=======
    toJSON(): Record<string, string | undefined> {
>>>>>>> 3e146c97
        return {
            host: this.host.toString(),
            authType: this.authType,
            profile: this.profile,
        };
    }

    toEnv(): Record<string, string> {
        return {
            DATABRICKS_HOST: this.host.toString(),
            DATABRICKS_CONFIG_PROFILE: this.profile,
        };
    }

    getSdkConfig(): Config {
        return new Config({
            profile: this.profile,
            configFile:
                workspaceConfigs.databrickscfgLocation ??
                process.env.DATABRICKS_CONFIG_FILE,
            env: {},
        });
    }

    protected async _check() {
        while (true) {
            try {
                const workspaceClient = this.getWorkspaceClient();
                await workspaceClient.currentUser.me();
                return true;
            } catch (e) {
                let message: string = `Can't login with config profile ${this.profile}`;
                if (e instanceof Error) {
                    message = `Can't login with config profile ${this.profile}: ${e.message}`;
                }
                logging.NamedLogger.getOrCreate(Loggers.Extension).error(
                    message,
                    e
                );
                const choice = await window.showErrorMessage(
                    message,
                    "Retry",
                    "Cancel"
                );
                if (choice === "Retry") {
                    continue;
                }
                return false;
            }
        }
    }
}

export class DatabricksCliAuthProvider extends AuthProvider {
    constructor(
        host: URL,
        readonly databricksPath: string
    ) {
        super(host, "databricks-cli");
    }

    describe(): string {
        return "OAuth U2M";
    }

<<<<<<< HEAD
    toJSON() {
=======
    toJSON(): Record<string, string | undefined> {
>>>>>>> 3e146c97
        return {
            host: this.host.toString(),
            authType: this.authType,
            databricksPath: this.databricksPath,
        };
    }

    getSdkConfig(): Config {
        return new Config({
            host: this.host.toString(),
            authType: "databricks-cli",
            databricksCliPath: this.databricksPath,
        });
    }

    toEnv(): Record<string, string> {
        return {
            DATABRICKS_HOST: this.host.toString(),
            DATABRICKS_AUTH_TYPE: "databricks-cli",
        };
    }

    toIni() {
        return {
            host: this.host.toString(),
            auth_type: "databricks-cli",
            databricks_cli_path: this.databricksPath,
        };
    }

    protected async _check(): Promise<boolean> {
        const databricksCliCheck = new DatabricksCliCheck(this);
        return databricksCliCheck.check();
    }
}

export class AzureCliAuthProvider extends AuthProvider {
    private _tenantId?: string;
    private _appId?: string;

    constructor(host: URL, tenantId?: string, appId?: string) {
        super(host, "azure-cli");

        this._tenantId = tenantId;
        this._appId = appId;
    }

    get tenantId(): string | undefined {
        return this._tenantId;
    }

    get appId(): string | undefined {
        return this._appId;
    }

    describe(): string {
        return "Azure CLI";
    }

<<<<<<< HEAD
    toJSON() {
=======
    toJSON(): Record<string, string | undefined> {
>>>>>>> 3e146c97
        return {
            host: this.host.toString(),
            authType: this.authType,
            tenantId: this.tenantId,
            appId: this.appId,
        };
    }

    getSdkConfig(): Config {
        return new Config({
            host: this.host.toString(),
            authType: "azure-cli",
            azureLoginAppId: this.appId,
            env: {},
        });
    }

    toIni() {
        return {
            host: this.host.toString(),
            auth_type: "azure-cli",
            azure_login_app_id: this.appId,
        };
    }

    toEnv(): Record<string, string> {
        const envVars: Record<string, string> = {
            DATABRICKS_HOST: this.host.toString(),
            DATABRICKS_AUTH_TYPE: "azure-cli",
        };
        if (this.appId) {
            envVars["DATABRICKS_AZURE_LOGIN_APP_ID"] = this.appId;
        }
        return envVars;
    }

    protected async _check(): Promise<boolean> {
        const cliCheck = new AzureCliCheck(this);
        const result = await cliCheck.check();
        this._tenantId = cliCheck.tenantId;
        this._appId = cliCheck.azureLoginAppId;
        return result;
    }
}<|MERGE_RESOLUTION|>--- conflicted
+++ resolved
@@ -40,6 +40,7 @@
      */
     abstract describe(): string;
     abstract toJSON(): Record<string, string | undefined>;
+    abstract toJSON(): Record<string, string | undefined>;
     abstract toEnv(): Record<string, string>;
 
     getWorkspaceClient(): WorkspaceClient {
@@ -122,11 +123,7 @@
         return `Profile '${this.profile}'`;
     }
 
-<<<<<<< HEAD
     toJSON() {
-=======
-    toJSON(): Record<string, string | undefined> {
->>>>>>> 3e146c97
         return {
             host: this.host.toString(),
             authType: this.authType,
@@ -192,11 +189,7 @@
         return "OAuth U2M";
     }
 
-<<<<<<< HEAD
     toJSON() {
-=======
-    toJSON(): Record<string, string | undefined> {
->>>>>>> 3e146c97
         return {
             host: this.host.toString(),
             authType: this.authType,
@@ -256,11 +249,7 @@
         return "Azure CLI";
     }
 
-<<<<<<< HEAD
     toJSON() {
-=======
-    toJSON(): Record<string, string | undefined> {
->>>>>>> 3e146c97
         return {
             host: this.host.toString(),
             authType: this.authType,
