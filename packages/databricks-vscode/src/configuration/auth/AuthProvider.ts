--- conflicted
+++ resolved
@@ -166,14 +166,7 @@
 
 export class ProfileAuthProvider extends AuthProvider {
     static async from(profile: string, checked = false) {
-<<<<<<< HEAD
-        const host = await new WorkspaceClient(
-            ProfileAuthProvider.getSdkConfig(profile)
-        ).apiClient.config.getHost();
-
-=======
-        const host = await ProfileAuthProvider._getSdkConfig(profile).getHost();
->>>>>>> 0dd12961
+        const host = await ProfileAuthProvider.getSdkConfig(profile).getHost();
         return new ProfileAuthProvider(host, profile, checked);
     }
 
