--- conflicted
+++ resolved
@@ -1,10 +1,5 @@
-<<<<<<< HEAD
-import {NamedLogger} from "@databricks/databricks-sdk/dist/logging";
+import {logging} from "@databricks/databricks-sdk";
 import {Disposable, EventEmitter} from "vscode";
-=======
-import {logging} from "@databricks/databricks-sdk";
-import {Disposable} from "vscode";
->>>>>>> 7b43bd75
 import {ConnectionManager} from "../ConnectionManager";
 import {MetadataService} from "./MetadataService";
 import {Loggers} from "../../logger";
@@ -18,11 +13,7 @@
     constructor(private readonly connctionManager: ConnectionManager) {
         this.metadataSerivce = new MetadataService(
             undefined,
-<<<<<<< HEAD
-            NamedLogger.getOrCreate(Loggers.Extension)
-=======
-            logging.NamedLogger.getOrCreate("Extension")
->>>>>>> 7b43bd75
+            logging.NamedLogger.getOrCreate(Loggers.Extension)
         );
 
         this.disposables.push(
