import {WorkspaceClient, ApiClient, logging} from "@databricks/databricks-sdk";
import {Cluster, WorkspaceFsEntity, WorkspaceFsUtils} from "../sdk-extensions";
import {EventEmitter, Uri, window, Disposable} from "vscode";
import {CliWrapper} from "../cli/CliWrapper";
import {
    SyncDestinationMapper,
    RemoteUri,
    LocalUri,
} from "../sync/SyncDestination";
import {configureWorkspaceWizard} from "./configureWorkspaceWizard";
import {ClusterManager} from "../cluster/ClusterManager";
import {DatabricksWorkspace} from "./DatabricksWorkspace";
import {CustomWhenContext} from "../vscode-objs/CustomWhenContext";
import {workspaceConfigs} from "../vscode-objs/WorkspaceConfigs";
import {ConfigModel} from "./ConfigModel";
import {onError} from "../utils/onErrorDecorator";
import {AuthProvider} from "./auth/AuthProvider";
<<<<<<< HEAD
=======
import {Mutex} from "../locking";
>>>>>>> 3d7abe35

// eslint-disable-next-line @typescript-eslint/naming-convention
const {NamedLogger} = logging;
export type ConnectionState = "CONNECTED" | "CONNECTING" | "DISCONNECTED";

/**
 * The ConnectionManager maintains the connection state to Databricks
 *
 * It's responsible for reading and validating the project configuration
 * and for providing instances of the APIClient, Cluster and Workspace classes
 */
export class ConnectionManager implements Disposable {
    private disposables: Disposable[] = [];
<<<<<<< HEAD
=======

>>>>>>> 3d7abe35
    private _state: ConnectionState = "DISCONNECTED";
    private loginLogoutMutex: Mutex = new Mutex();

    private _workspaceClient?: WorkspaceClient;
    private _syncDestinationMapper?: SyncDestinationMapper;
    private _clusterManager?: ClusterManager;
    private _databricksWorkspace?: DatabricksWorkspace;

    private readonly onDidChangeStateEmitter: EventEmitter<ConnectionState> =
        new EventEmitter();
    private readonly onDidChangeClusterEmitter: EventEmitter<
        Cluster | undefined
    > = new EventEmitter();
    private readonly onDidChangeSyncDestinationEmitter: EventEmitter<
        SyncDestinationMapper | undefined
    > = new EventEmitter();

    public readonly onDidChangeState = this.onDidChangeStateEmitter.event;
    public readonly onDidChangeCluster = this.onDidChangeClusterEmitter.event;
    public readonly onDidChangeSyncDestination =
        this.onDidChangeSyncDestinationEmitter.event;

    public metadataServiceUrl?: string;

<<<<<<< HEAD
    private async setSyncDestinationMapper() {
=======
    private async updateSyncDestinationMapper() {
>>>>>>> 3d7abe35
        const workspacePath = await this.configModel.get("workspaceFsPath");
        const remoteUri = workspacePath
            ? new RemoteUri(workspacePath)
            : undefined;
        if (remoteUri?.path === this._syncDestinationMapper?.remoteUri.path) {
            return;
        }
<<<<<<< HEAD
        this._syncDestinationMapper =
            remoteUri !== undefined
                ? new SyncDestinationMapper(
                      new LocalUri(this.workspaceUri),
                      remoteUri
                  )
                : undefined;
        this.onDidChangeSyncDestinationEmitter.fire(
            this._syncDestinationMapper
        );
    }

    @onError({
        log: {logger: Loggers.Extension},
        popup: {prefix: "Error attaching cluster: "},
    })
    private async setClusterManager() {
=======
        if (remoteUri === undefined) {
            this._syncDestinationMapper = undefined;
            this.onDidChangeSyncDestinationEmitter.fire(
                this._syncDestinationMapper
            );
            return;
        }
        if (!(await remoteUri.validate(this))) {
            window.showErrorMessage(
                `Invalid sync destination ${workspacePath}`
            );
            this.detachSyncDestination();
            return;
        }
        this._syncDestinationMapper = new SyncDestinationMapper(
            new LocalUri(this.workspaceUri),
            remoteUri
        );
    }

    private async updateClusterManager() {
>>>>>>> 3d7abe35
        const clusterId = await this.configModel.get("clusterId");
        if (clusterId === this._clusterManager?.cluster?.id) {
            return;
        }
        this._clusterManager?.dispose();
        this._clusterManager =
            clusterId !== undefined && this.apiClient !== undefined
                ? new ClusterManager(
                      await Cluster.fromClusterId(this.apiClient, clusterId),
                      () => {
                          this.onDidChangeClusterEmitter.fire(this.cluster);
                      }
                  )
                : undefined;
        this.onDidChangeClusterEmitter.fire(this.cluster);
    }

    constructor(
        private cli: CliWrapper,
        private readonly configModel: ConfigModel,
        private readonly workspaceUri: Uri
    ) {
        this.disposables.push(
            this.configModel.onDidChange(
                "workspaceFsPath",
<<<<<<< HEAD
                this.setSyncDestinationMapper,
=======
                this.updateSyncDestinationMapper,
>>>>>>> 3d7abe35
                this
            ),
            this.configModel.onDidChange(
                "clusterId",
<<<<<<< HEAD
                this.setClusterManager,
                this
            ),
            this.configModel.onDidChange("target", async () => {
                await this.loginWithSavedAuth();
            })
            // We DO NOT react to auth parameter changes, because ideally all
            // auth parameter changes MUST pass through this class and are only
            // set after a successful login. We do not want to relogin.
        );
    }

    @onError({
        log: {logger: Loggers.Extension},
        popup: {prefix: "Error initialising connection: "},
    })
    public async init() {
        await this.configModel.init();
        this.loginWithSavedAuth();
=======
                this.updateClusterManager,
                this
            ),
            this.configModel.onDidChange(
                "target",
                this.loginWithSavedAuth,
                this
            ),
            this.configModel.onDidChange("authParams", async () => {
                const config = await this.configModel.getS("authParams");
                if (config === undefined) {
                    return;
                }

                // We only react to auth changes coming from the bundle.
                // If an override is set, then all settings must have gone
                // through this class, which means that we have already logged in
                // using those settings, so we don't double login.
                if (config.source === "bundle") {
                    await this.loginWithSavedAuth();
                }
            })
        );
    }

    public async init() {
        await this.configModel.init();
        await this.loginWithSavedAuth();
>>>>>>> 3d7abe35
    }

    get state(): ConnectionState {
        return this._state;
    }

    get cluster(): Cluster | undefined {
        if (this.state !== "CONNECTED") {
            return;
        }

        return this._clusterManager?.cluster;
    }

    get syncDestinationMapper(): SyncDestinationMapper | undefined {
        return this._syncDestinationMapper;
    }

    get databricksWorkspace(): DatabricksWorkspace | undefined {
        return this._databricksWorkspace;
    }

    /**
     * Get a pre-configured APIClient. Do not hold on to references to this class as
     * it might be invalidated as the configuration changes. If you have to store a reference
     * make sure to listen to the onChangeCluster event and update as appropriate.
     */
    get workspaceClient(): WorkspaceClient | undefined {
        return this._workspaceClient;
    }

    get apiClient(): ApiClient | undefined {
        return this._workspaceClient?.apiClient;
    }

    @onError({
<<<<<<< HEAD
        popup: {prefix: "Can't login with saved auth: "},
        log: {logger: Loggers.Extension},
=======
        popup: {prefix: "Can't login with saved auth. "},
>>>>>>> 3d7abe35
    })
    private async loginWithSavedAuth() {
        const authParams = await this.configModel.get("authParams");
        if (authParams === undefined) {
            await this.logout();
            return;
        }
        await this.login(AuthProvider.fromJSON(authParams, this.cli.cliPath));
    }

<<<<<<< HEAD
    private async login(authProvider: AuthProvider): Promise<void> {
        if (this.state !== "DISCONNECTED") {
            await this.logout();
        }

        if (!(await authProvider.check())) {
            // We return without any state changes. This ensures that
            // if users move from a working auth type to an invalid
            // auth, the old auth will continue working and they will not
            // have to re authenticate even the old one.
            return;
        }
        this.updateState("CONNECTING");

        const databricksWorkspace = await DatabricksWorkspace.load(
            authProvider.getWorkspaceClient(),
            authProvider
        );
        this._databricksWorkspace = databricksWorkspace;
        this._workspaceClient = authProvider.getWorkspaceClient();

        await this._databricksWorkspace.optionalEnableFilesInReposPopup(
            this._workspaceClient
        );

        const workspacePath = await this.configModel.get("workspaceFsPath");
        const remoteUri = workspacePath
            ? new RemoteUri(workspacePath)
            : undefined;
        if (remoteUri !== undefined && !(await remoteUri.validate(this))) {
            window.showErrorMessage(
                `Invalid sync destination ${workspacePath}`
            );
            this.detachSyncDestination();
        }

        await this.createWsFsRootDirectory(this._workspaceClient);
        await this.setSyncDestinationMapper();
        await this.setClusterManager();
        await this.configModel.set("authParams", authProvider.toJSON());

        this.updateState("CONNECTED");
=======
    private async login(
        authProvider: AuthProvider,
        force = false
    ): Promise<void> {
        if (force) {
            await this.logout();
        }
        if (this.state !== "DISCONNECTED") {
            return;
        }

        if (!(await authProvider.check())) {
            // We return without any state changes. This ensures that
            // if users move from a working auth type to an invalid
            // auth, the old auth will continue working and they will not
            // have to re authenticate even the old one.
            return;
        }
        try {
            await this.loginLogoutMutex.synchronise(async () => {
                this.updateState("CONNECTING");

                const databricksWorkspace = await DatabricksWorkspace.load(
                    authProvider.getWorkspaceClient(),
                    authProvider
                );
                this._databricksWorkspace = databricksWorkspace;
                this._workspaceClient = authProvider.getWorkspaceClient();

                await this._databricksWorkspace.optionalEnableFilesInReposPopup(
                    this._workspaceClient
                );

                await this.createWsFsRootDirectory(this._workspaceClient);
                await this.updateSyncDestinationMapper();
                await this.updateClusterManager();
                await this.configModel.set("authParams", authProvider.toJSON());

                this.updateState("CONNECTED");
            });
        } catch (e) {
            NamedLogger.getOrCreate("Extension").error(`Login failed`, e);
            if (e instanceof Error) {
                await window.showWarningMessage(
                    `Login failed with error: "${e.message}"."`
                );
            }
            await this.logout();
        }
>>>>>>> 3d7abe35
    }

    async createWsFsRootDirectory(wsClient: WorkspaceClient) {
        if (
            !this.databricksWorkspace ||
            !workspaceConfigs.enableFilesInWorkspace
        ) {
            return;
        }
        const rootDirPath = this.databricksWorkspace.workspaceFsRoot;
        const me = this.databricksWorkspace.userName;
        let rootDir = await WorkspaceFsEntity.fromPath(
            wsClient,
            rootDirPath.path
        );
        if (rootDir) {
            return;
        }
        const meDir = await WorkspaceFsEntity.fromPath(
            wsClient,
            `/Users/${me}`
        );
        if (WorkspaceFsUtils.isDirectory(meDir)) {
            rootDir = await meDir.mkdir(rootDirPath.path);
        }
        if (!rootDir) {
            window.showErrorMessage(`Can't find or create ${rootDirPath.path}`);
            return;
        }
    }

    @onError({popup: {prefix: "Can't logout. "}})
    @Mutex.synchronise("loginLogoutMutex")
    async logout() {
<<<<<<< HEAD
        if (this._state === "DISCONNECTED") {
            return;
        } else {
            await this.waitForConnect();
        }

        this._workspaceClient = undefined;
        this._databricksWorkspace = undefined;
        await this.setClusterManager();
        await this.setSyncDestinationMapper();
=======
        this._workspaceClient = undefined;
        this._databricksWorkspace = undefined;
        await this.updateClusterManager();
        await this.updateSyncDestinationMapper();
>>>>>>> 3d7abe35
        await this.configModel.set("authParams", undefined);
        this.updateState("DISCONNECTED");
    }

    @onError({
        popup: {prefix: "Can't configure workspace. "},
    })
    async configureWorkspace() {
        const host = await this.configModel.get("host");
        if (host === undefined) {
            return;
        }

        const config = await configureWorkspaceWizard(this.cli, host);
        if (!config) {
            return;
        }
<<<<<<< HEAD

        try {
            this.login(config.authProvider);
        } catch (e: any) {
            NamedLogger.getOrCreate("Extension").error(
                `Connection using "${config.authProvider.describe()}" failed`,
                e
            );

            await window.showWarningMessage(
                `Connection using "${config.authProvider.describe()}" failed with error: "${
                    e.message
                }"."`
            );
=======

        await this.login(config.authProvider);
    }

    @onError({
        popup: {prefix: "Can't attach cluster. "},
    })
    async attachCluster(clusterId: string): Promise<void> {
        if (this.cluster?.id === clusterId) {
            return;
>>>>>>> 3d7abe35
        }
        await this.configModel.set("clusterId", clusterId);
    }

    @onError({
<<<<<<< HEAD
        popup: {prefix: "Can't attach cluster: "},
        log: {logger: Loggers.Extension},
    })
    async attachCluster(clusterId: string): Promise<void> {
        if (this.cluster?.id === clusterId) {
            return;
        }
        this.configModel.set("clusterId", clusterId);
    }

    @onError({
        popup: {prefix: "Can't detach cluster: "},
        log: {logger: Loggers.Extension},
    })
    async detachCluster(): Promise<void> {
        this.configModel.set("clusterId", undefined);
    }

    @onError({
        popup: {prefix: "Can't attach sync destination: "},
        log: {logger: Loggers.Extension},
=======
        popup: {prefix: "Can't detach cluster. "},
    })
    async detachCluster(): Promise<void> {
        await this.configModel.set("clusterId", undefined);
    }

    @onError({
        popup: {prefix: "Can't attach sync destination. "},
>>>>>>> 3d7abe35
    })
    async attachSyncDestination(remoteWorkspace: RemoteUri): Promise<void> {
        if (!(await remoteWorkspace.validate(this))) {
            await this.detachSyncDestination();
            window.showErrorMessage(
                `Can't attach sync destination ${remoteWorkspace.path}`
            );
            return;
        }
<<<<<<< HEAD
        this.configModel.set("workspaceFsPath", remoteWorkspace.path);
    }

    @onError({
        popup: {prefix: "Can't detach sync destination: "},
        log: {logger: Loggers.Extension},
    })
    async detachSyncDestination(): Promise<void> {
        this.configModel.set("workspaceFsPath", undefined);
=======
        await this.configModel.set("workspaceFsPath", remoteWorkspace.path);
    }

    @onError({
        popup: {prefix: "Can't detach sync destination. "},
    })
    async detachSyncDestination(): Promise<void> {
        await this.configModel.set("workspaceFsPath", undefined);
>>>>>>> 3d7abe35
    }

    private updateState(newState: ConnectionState) {
        if (!this.loginLogoutMutex.locked) {
            throw new Error(
                "updateState must be called after aquireing the state mutex"
            );
        }
        if (this._state !== newState) {
            this._state = newState;
            this.onDidChangeStateEmitter.fire(this._state);
        }
        CustomWhenContext.setLoggedIn(this._state === "CONNECTED");
    }

    async startCluster() {
        await this._clusterManager?.start(() => {
            this.onDidChangeClusterEmitter.fire(this.cluster);
        });
    }

    async stopCluster() {
        await this._clusterManager?.stop(() => {
            this.onDidChangeClusterEmitter.fire(this.cluster);
        });
    }

    async waitForConnect(): Promise<void> {
        if (this._state !== "CONNECTED") {
            return await new Promise((resolve) => {
                const changeListener = this.onDidChangeState((e) => {
                    if (e === "CONNECTED") {
                        changeListener.dispose();
                        resolve();
                    }
                }, this);
            });
        }
    }

    async dispose() {
        this.disposables.forEach((d) => d.dispose());
    }
}<|MERGE_RESOLUTION|>--- conflicted
+++ resolved
@@ -15,10 +15,7 @@
 import {ConfigModel} from "./ConfigModel";
 import {onError} from "../utils/onErrorDecorator";
 import {AuthProvider} from "./auth/AuthProvider";
-<<<<<<< HEAD
-=======
 import {Mutex} from "../locking";
->>>>>>> 3d7abe35
 
 // eslint-disable-next-line @typescript-eslint/naming-convention
 const {NamedLogger} = logging;
@@ -32,10 +29,6 @@
  */
 export class ConnectionManager implements Disposable {
     private disposables: Disposable[] = [];
-<<<<<<< HEAD
-=======
-
->>>>>>> 3d7abe35
     private _state: ConnectionState = "DISCONNECTED";
     private loginLogoutMutex: Mutex = new Mutex();
 
@@ -60,11 +53,10 @@
 
     public metadataServiceUrl?: string;
 
-<<<<<<< HEAD
-    private async setSyncDestinationMapper() {
-=======
+    @onError({
+        popup: {prefix: "Error attaching sync destination: "},
+    })
     private async updateSyncDestinationMapper() {
->>>>>>> 3d7abe35
         const workspacePath = await this.configModel.get("workspaceFsPath");
         const remoteUri = workspacePath
             ? new RemoteUri(workspacePath)
@@ -72,25 +64,6 @@
         if (remoteUri?.path === this._syncDestinationMapper?.remoteUri.path) {
             return;
         }
-<<<<<<< HEAD
-        this._syncDestinationMapper =
-            remoteUri !== undefined
-                ? new SyncDestinationMapper(
-                      new LocalUri(this.workspaceUri),
-                      remoteUri
-                  )
-                : undefined;
-        this.onDidChangeSyncDestinationEmitter.fire(
-            this._syncDestinationMapper
-        );
-    }
-
-    @onError({
-        log: {logger: Loggers.Extension},
-        popup: {prefix: "Error attaching cluster: "},
-    })
-    private async setClusterManager() {
-=======
         if (remoteUri === undefined) {
             this._syncDestinationMapper = undefined;
             this.onDidChangeSyncDestinationEmitter.fire(
@@ -111,8 +84,10 @@
         );
     }
 
+    @onError({
+        popup: {prefix: "Error attaching cluster: "},
+    })
     private async updateClusterManager() {
->>>>>>> 3d7abe35
         const clusterId = await this.configModel.get("clusterId");
         if (clusterId === this._clusterManager?.cluster?.id) {
             return;
@@ -138,36 +113,11 @@
         this.disposables.push(
             this.configModel.onDidChange(
                 "workspaceFsPath",
-<<<<<<< HEAD
-                this.setSyncDestinationMapper,
-=======
                 this.updateSyncDestinationMapper,
->>>>>>> 3d7abe35
                 this
             ),
             this.configModel.onDidChange(
                 "clusterId",
-<<<<<<< HEAD
-                this.setClusterManager,
-                this
-            ),
-            this.configModel.onDidChange("target", async () => {
-                await this.loginWithSavedAuth();
-            })
-            // We DO NOT react to auth parameter changes, because ideally all
-            // auth parameter changes MUST pass through this class and are only
-            // set after a successful login. We do not want to relogin.
-        );
-    }
-
-    @onError({
-        log: {logger: Loggers.Extension},
-        popup: {prefix: "Error initialising connection: "},
-    })
-    public async init() {
-        await this.configModel.init();
-        this.loginWithSavedAuth();
-=======
                 this.updateClusterManager,
                 this
             ),
@@ -196,7 +146,6 @@
     public async init() {
         await this.configModel.init();
         await this.loginWithSavedAuth();
->>>>>>> 3d7abe35
     }
 
     get state(): ConnectionState {
@@ -233,12 +182,7 @@
     }
 
     @onError({
-<<<<<<< HEAD
-        popup: {prefix: "Can't login with saved auth: "},
-        log: {logger: Loggers.Extension},
-=======
         popup: {prefix: "Can't login with saved auth. "},
->>>>>>> 3d7abe35
     })
     private async loginWithSavedAuth() {
         const authParams = await this.configModel.get("authParams");
@@ -249,50 +193,6 @@
         await this.login(AuthProvider.fromJSON(authParams, this.cli.cliPath));
     }
 
-<<<<<<< HEAD
-    private async login(authProvider: AuthProvider): Promise<void> {
-        if (this.state !== "DISCONNECTED") {
-            await this.logout();
-        }
-
-        if (!(await authProvider.check())) {
-            // We return without any state changes. This ensures that
-            // if users move from a working auth type to an invalid
-            // auth, the old auth will continue working and they will not
-            // have to re authenticate even the old one.
-            return;
-        }
-        this.updateState("CONNECTING");
-
-        const databricksWorkspace = await DatabricksWorkspace.load(
-            authProvider.getWorkspaceClient(),
-            authProvider
-        );
-        this._databricksWorkspace = databricksWorkspace;
-        this._workspaceClient = authProvider.getWorkspaceClient();
-
-        await this._databricksWorkspace.optionalEnableFilesInReposPopup(
-            this._workspaceClient
-        );
-
-        const workspacePath = await this.configModel.get("workspaceFsPath");
-        const remoteUri = workspacePath
-            ? new RemoteUri(workspacePath)
-            : undefined;
-        if (remoteUri !== undefined && !(await remoteUri.validate(this))) {
-            window.showErrorMessage(
-                `Invalid sync destination ${workspacePath}`
-            );
-            this.detachSyncDestination();
-        }
-
-        await this.createWsFsRootDirectory(this._workspaceClient);
-        await this.setSyncDestinationMapper();
-        await this.setClusterManager();
-        await this.configModel.set("authParams", authProvider.toJSON());
-
-        this.updateState("CONNECTED");
-=======
     private async login(
         authProvider: AuthProvider,
         force = false
@@ -300,9 +200,6 @@
         if (force) {
             await this.logout();
         }
-        if (this.state !== "DISCONNECTED") {
-            return;
-        }
 
         if (!(await authProvider.check())) {
             // We return without any state changes. This ensures that
@@ -311,6 +208,7 @@
             // have to re authenticate even the old one.
             return;
         }
+
         try {
             await this.loginLogoutMutex.synchronise(async () => {
                 this.updateState("CONNECTING");
@@ -342,7 +240,6 @@
             }
             await this.logout();
         }
->>>>>>> 3d7abe35
     }
 
     async createWsFsRootDirectory(wsClient: WorkspaceClient) {
@@ -377,23 +274,10 @@
     @onError({popup: {prefix: "Can't logout. "}})
     @Mutex.synchronise("loginLogoutMutex")
     async logout() {
-<<<<<<< HEAD
-        if (this._state === "DISCONNECTED") {
-            return;
-        } else {
-            await this.waitForConnect();
-        }
-
-        this._workspaceClient = undefined;
-        this._databricksWorkspace = undefined;
-        await this.setClusterManager();
-        await this.setSyncDestinationMapper();
-=======
         this._workspaceClient = undefined;
         this._databricksWorkspace = undefined;
         await this.updateClusterManager();
         await this.updateSyncDestinationMapper();
->>>>>>> 3d7abe35
         await this.configModel.set("authParams", undefined);
         this.updateState("DISCONNECTED");
     }
@@ -411,22 +295,6 @@
         if (!config) {
             return;
         }
-<<<<<<< HEAD
-
-        try {
-            this.login(config.authProvider);
-        } catch (e: any) {
-            NamedLogger.getOrCreate("Extension").error(
-                `Connection using "${config.authProvider.describe()}" failed`,
-                e
-            );
-
-            await window.showWarningMessage(
-                `Connection using "${config.authProvider.describe()}" failed with error: "${
-                    e.message
-                }"."`
-            );
-=======
 
         await this.login(config.authProvider);
     }
@@ -437,35 +305,11 @@
     async attachCluster(clusterId: string): Promise<void> {
         if (this.cluster?.id === clusterId) {
             return;
->>>>>>> 3d7abe35
         }
         await this.configModel.set("clusterId", clusterId);
     }
 
     @onError({
-<<<<<<< HEAD
-        popup: {prefix: "Can't attach cluster: "},
-        log: {logger: Loggers.Extension},
-    })
-    async attachCluster(clusterId: string): Promise<void> {
-        if (this.cluster?.id === clusterId) {
-            return;
-        }
-        this.configModel.set("clusterId", clusterId);
-    }
-
-    @onError({
-        popup: {prefix: "Can't detach cluster: "},
-        log: {logger: Loggers.Extension},
-    })
-    async detachCluster(): Promise<void> {
-        this.configModel.set("clusterId", undefined);
-    }
-
-    @onError({
-        popup: {prefix: "Can't attach sync destination: "},
-        log: {logger: Loggers.Extension},
-=======
         popup: {prefix: "Can't detach cluster. "},
     })
     async detachCluster(): Promise<void> {
@@ -474,7 +318,6 @@
 
     @onError({
         popup: {prefix: "Can't attach sync destination. "},
->>>>>>> 3d7abe35
     })
     async attachSyncDestination(remoteWorkspace: RemoteUri): Promise<void> {
         if (!(await remoteWorkspace.validate(this))) {
@@ -484,17 +327,6 @@
             );
             return;
         }
-<<<<<<< HEAD
-        this.configModel.set("workspaceFsPath", remoteWorkspace.path);
-    }
-
-    @onError({
-        popup: {prefix: "Can't detach sync destination: "},
-        log: {logger: Loggers.Extension},
-    })
-    async detachSyncDestination(): Promise<void> {
-        this.configModel.set("workspaceFsPath", undefined);
-=======
         await this.configModel.set("workspaceFsPath", remoteWorkspace.path);
     }
 
@@ -503,7 +335,6 @@
     })
     async detachSyncDestination(): Promise<void> {
         await this.configModel.set("workspaceFsPath", undefined);
->>>>>>> 3d7abe35
     }
 
     private updateState(newState: ConnectionState) {
