--- conflicted
+++ resolved
@@ -1,23 +1,6 @@
-<<<<<<< HEAD
-import {
-    WorkspaceClient,
-    Cluster,
-    WorkspaceFsEntity,
-    WorkspaceFsUtils,
-    ApiClient,
-} from "@databricks/databricks-sdk";
-import {env, EventEmitter, Uri, window} from "vscode";
-=======
 import {WorkspaceClient, ApiClient, logging} from "@databricks/databricks-sdk";
 import {Cluster, WorkspaceFsEntity, WorkspaceFsUtils} from "../sdk-extensions";
-import {
-    env,
-    EventEmitter,
-    Uri,
-    window,
-    workspace as vscodeWorkspace,
-} from "vscode";
->>>>>>> 7b43bd75
+import {env, EventEmitter, Uri, window} from "vscode";
 import {CliWrapper} from "../cli/CliWrapper";
 import {
     SyncDestinationMapper,
