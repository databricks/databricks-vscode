--- conflicted
+++ resolved
@@ -11,15 +11,11 @@
 import {ClusterManager} from "../cluster/ClusterManager";
 import {DatabricksWorkspace} from "./DatabricksWorkspace";
 import {CustomWhenContext} from "../vscode-objs/CustomWhenContext";
-<<<<<<< HEAD
 import {ConfigModel} from "./models/ConfigModel";
 import {onError} from "../utils/onErrorDecorator";
 import {AuthProvider, ProfileAuthProvider} from "./auth/AuthProvider";
 import {Mutex} from "../locking";
-=======
-import {workspaceConfigs} from "../vscode-objs/WorkspaceConfigs";
 import {MetadataService} from "./auth/MetadataService";
->>>>>>> 355490f9
 
 // eslint-disable-next-line @typescript-eslint/naming-convention
 const {NamedLogger} = logging;
@@ -56,14 +52,18 @@
     public readonly onDidChangeSyncDestination =
         this.onDidChangeSyncDestinationEmitter.event;
 
-    constructor(private cli: CliWrapper) {
+    constructor(
+        private cli: CliWrapper,
+        private readonly configModel: ConfigModel,
+        private readonly workspaceUri: Uri,
+        private readonly customWhenContext: CustomWhenContext
+    ) {
         this._metadataService = new MetadataService(
             undefined,
             NamedLogger.getOrCreate("Extension")
         );
     }
 
-<<<<<<< HEAD
     @onError({
         popup: {prefix: "Error attaching sync destination: "},
     })
@@ -116,17 +116,9 @@
         this.onDidChangeClusterEmitter.fire(this.cluster);
     }
 
-    constructor(
-        private cli: CliWrapper,
-        private readonly configModel: ConfigModel,
-        private readonly workspaceUri: Uri,
-        private readonly customWhenContext: CustomWhenContext
-    ) {}
-=======
     get metadataServiceUrl() {
         return this._metadataService.url;
     }
->>>>>>> 355490f9
 
     public async init() {
         await this.configModel.init();
@@ -197,54 +189,11 @@
             }
         }
 
-<<<<<<< HEAD
         // Try to load any parameters that are hard coded in the bundle
         const bundleAuthParams =
             await this.configModel.get("preValidateConfig");
         if (bundleAuthParams?.authParams !== undefined) {
             throw new Error("Bundle auth params not implemented");
-=======
-        if (
-            workspaceConfigs.syncDestinationType === "repo" &&
-            (!this._databricksWorkspace.isReposEnabled ||
-                !this._databricksWorkspace.isFilesInReposEnabled)
-        ) {
-            let message = "";
-            if (!this._databricksWorkspace.isReposEnabled) {
-                message =
-                    "Repos are not enabled for this workspace. Please enable it in the Databricks UI.";
-            } else if (!this._databricksWorkspace.isFilesInReposEnabled) {
-                message =
-                    "Files in Repos is not enabled for this workspace. Please enable it in the Databricks UI.";
-            }
-            NamedLogger.getOrCreate("Extension").error(message);
-            if (interactive) {
-                const result = await window.showWarningMessage(
-                    message,
-                    "Open Databricks UI"
-                );
-                if (result === "Open Databricks UI") {
-                    const host = await workspaceClient.apiClient.host;
-                    await env.openExternal(
-                        Uri.parse(
-                            host.toString() +
-                                "#setting/accounts/workspace-settings"
-                        )
-                    );
-                }
-            }
-        }
-
-        this._workspaceClient = workspaceClient;
-        this._projectConfigFile = projectConfigFile;
-
-        await this._metadataService.setApiClient(workspaceClient?.apiClient);
-
-        if (projectConfigFile.clusterId) {
-            await this.attachCluster(projectConfigFile.clusterId, true);
-        } else {
-            this.updateCluster(undefined);
->>>>>>> 355490f9
         }
 
         // Try to load a unique profile that matches the host
