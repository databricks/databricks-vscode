import {posix} from "path/posix";
import {CodeSynchronizer} from "../../sync";
import {ConfigModel} from "../models/ConfigModel";
import {ConnectionManager} from "../ConnectionManager";
import {BaseComponent} from "./BaseComponent";
import {ConfigurationTreeItem} from "./types";
import {TreeItemCollapsibleState, ThemeIcon, ThemeColor} from "vscode";
import {LabelUtils} from "../../ui/bundle-resource-explorer/utils";

const TREE_ICON_ID = "WORKSPACE";
function getContextValue(key: string) {
    return `databricks.configuration.sync.${key}`;
}

function getTreeItemsForSyncState(codeSynchroniser: CodeSynchronizer) {
    let icon, contextValue;
    switch (codeSynchroniser.state) {
        case "IN_PROGRESS":
            icon = new ThemeIcon(
                "sync~spin",
                new ThemeColor("debugIcon.startForeground")
            );
            contextValue = getContextValue("running");
            break;

        case "STOPPED":
            icon = new ThemeIcon(
                "stop-circle",
                new ThemeColor("notificationsErrorIcon.foreground")
            );
            contextValue = getContextValue("stopped");
            break;

        case "WATCHING_FOR_CHANGES":
            icon = new ThemeIcon(
                "eye",
                new ThemeColor("debugIcon.startForeground")
            );
            contextValue = getContextValue("watching");
            break;

        default:
            icon = new ThemeIcon(
                "testing-error-icon",
                new ThemeColor("notificationsErrorIcon.foreground")
            );
            contextValue = getContextValue("error");
            break;
    }

    return {icon, contextValue};
}

/**
 * Component for displaying sync destination details. Sync destination is
 * always pulled from the bundle.
 */
export class SyncDestinationComponent extends BaseComponent {
    constructor(
        private readonly codeSynchronizer: CodeSynchronizer,
        private readonly connectionManager: ConnectionManager,
        private readonly configModel: ConfigModel
    ) {
        super();
        this.disposables.push(
            this.configModel.onDidChangeTarget(() => {
                this.onDidChangeEmitter.fire();
            }),
            this.connectionManager.onDidChangeState(() => {
                this.onDidChangeEmitter.fire();
            }),
            this.configModel.onDidChangeKey("remoteRootPath")(() => {
                this.onDidChangeEmitter.fire();
            }),
            this.configModel.onDidChangeKey("remoteStateConfig")(() => {
                this.onDidChangeEmitter.fire();
            })
        );
    }

    async getUrl() {
        return this.connectionManager.workspaceClient
            ? await this.connectionManager.syncDestinationMapper?.remoteUri.getUrl(
                  this.connectionManager.workspaceClient
              )
            : undefined;
    }
    private async getRoot(): Promise<ConfigurationTreeItem[]> {
        const config = await this.configModel.get("remoteRootPath");
        if (config === undefined) {
            // Workspace folder is not set in bundle and override
            // We are not logged in
            return [];
        }

        const {icon, contextValue} = getTreeItemsForSyncState(
            this.codeSynchronizer
        );

        const url = await this.getUrl();

        return [
            {
                label: url
                    ? "Sync"
<<<<<<< HEAD
                    : LabelUtils.addModifiedTag("Sync", "CREATED"),
=======
                    : LabelUtils.addModifiedTag("Sync", "created"),
>>>>>>> 9f16b58d
                tooltip: url ? undefined : "Created after deploy",
                description: posix.basename(posix.dirname(config)),
                collapsibleState: TreeItemCollapsibleState.Expanded,
                contextValue: url ? `${contextValue}.has-url` : contextValue,
                iconPath: icon,
                id: TREE_ICON_ID,
                url: url,
            },
        ];
    }

    public async getChildren(
        parent?: ConfigurationTreeItem
    ): Promise<ConfigurationTreeItem[]> {
        if (this.connectionManager.state !== "CONNECTED") {
            return [];
        }
        if (parent === undefined) {
            return this.getRoot();
        }
        // If the parent is not intended for this component, return empty array
        if (parent.id !== TREE_ICON_ID) {
            return [];
        }
        const workspaceFsPath = await this.configModel.get("remoteRootPath");

        if (workspaceFsPath === undefined) {
            return [];
        }

        const children: ConfigurationTreeItem[] = [
            {
                label: "Workspace Folder",
                description: workspaceFsPath,
                collapsibleState: TreeItemCollapsibleState.None,
            },
        ];

        return children;
    }
}<|MERGE_RESOLUTION|>--- conflicted
+++ resolved
@@ -103,11 +103,7 @@
             {
                 label: url
                     ? "Sync"
-<<<<<<< HEAD
-                    : LabelUtils.addModifiedTag("Sync", "CREATED"),
-=======
                     : LabelUtils.addModifiedTag("Sync", "created"),
->>>>>>> 9f16b58d
                 tooltip: url ? undefined : "Created after deploy",
                 description: posix.basename(posix.dirname(config)),
                 collapsibleState: TreeItemCollapsibleState.Expanded,
