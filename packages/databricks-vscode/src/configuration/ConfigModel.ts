import {Disposable, EventEmitter, Uri, Event} from "vscode";
import {
    BundleFileConfig,
    DATABRICKS_CONFIG_KEYS,
    DatabricksConfig,
    isBundleConfigKey,
    isOverrideableConfigKey,
    DatabricksConfigSourceMap,
} from "./types";
import {Mutex} from "../locking";
import {CachedValue} from "../locking/CachedValue";
import {StateStorage} from "../vscode-objs/StateStorage";
import lodash from "lodash";
import {onError} from "../utils/onErrorDecorator";
import {BundleFileConfigLoader} from "./loaders/BundleFileConfigLoader";
import {BundleFileConfigWriter} from "./writers/BundleFileConfigWriter";
<<<<<<< HEAD
import {AuthenticatedBundleConfigLoader} from "./loaders/AuthenticatedBundleConfigLoader";
import {AuthProvider} from "./auth/AuthProvider";
=======
>>>>>>> 736031aa
import {OverrideableConfigLoaderWriter} from "./loaders/OverrideableConfigLoaderWriter";

function isDirectToBundleConfig(
    key: keyof BundleFileConfig,
    mode?: BundleFileConfig["mode"]
) {
    const directToBundleConfigs: (keyof BundleFileConfig)[] = [];
    if (mode !== undefined) {
        // filter by mode
    }
    return directToBundleConfigs.includes(key);
}

const defaults: DatabricksConfig = {
    mode: "development",
};

/**
 * In memory view of the databricks configs loaded from overrides and bundle.
 */
export class ConfigModel implements Disposable {
    private disposables: Disposable[] = [];

    private readonly configsMutex = new Mutex();
    private readonly configCache = new CachedValue<{
        config: DatabricksConfig;
        source: DatabricksConfigSourceMap;
    }>(async () => {
        if (this.target === undefined) {
            return {config: {}, source: {}};
        }
        const overrides = await this.overrideableConfigLoaderWriter.load();
        const bundleConfigs = await this.bundleFileConfigLoader.load();
<<<<<<< HEAD
        const authenticatedBundleConfig =
            await this.authenticatedBundleConfigLoader.load();
=======
>>>>>>> 736031aa
        const newValue: DatabricksConfig = {
            ...bundleConfigs,
            ...authenticatedBundleConfig,
            ...overrides,
        };

        const source: DatabricksConfigSourceMap = {};

        /* By default undefined values are considered to have come from bundle. 
        This is because when override for a key is undefined, it means that the key
        is not overridden and we want to get the value from bundle. 
        */
        DATABRICKS_CONFIG_KEYS.forEach((key) => {
            source[key] =
                overrides !== undefined && key in overrides
                    ? "override"
                    : "bundle";
        });

        return {
            config: newValue,
            source: source,
        };
    });

    private readonly changeEmitters = new Map<
        keyof DatabricksConfig | "target",
        {
            emitter: EventEmitter<void>;
            onDidEmit: Event<void>;
        }
    >();
    public onDidChangeAny = this.configCache.onDidChange;

    private _target: string | undefined;

    constructor(
        private readonly overrideableConfigLoaderWriter: OverrideableConfigLoaderWriter,
        public readonly bundleFileConfigLoader: BundleFileConfigLoader,
        private readonly bundleFileConfigWriter: BundleFileConfigWriter,
<<<<<<< HEAD
        private readonly authenticatedBundleConfigLoader: AuthenticatedBundleConfigLoader,
=======
>>>>>>> 736031aa
        private readonly stateStorage: StateStorage
    ) {
        this.disposables.push(
            this.overrideableConfigLoaderWriter.onDidChange(async () => {
                //refresh cache to trigger onDidChange event
                await this.configCache.refresh();
            }),
            this.bundleFileConfigLoader.onDidChange(async () => {
                await this.readTarget();
                //refresh cache to trigger onDidChange event
                await this.configCache.refresh();
            }),
<<<<<<< HEAD
            this.authenticatedBundleConfigLoader.onDidChange(async () => {
                //refresh cache to trigger onDidChange event
                this.configCache.refresh();
            }),
=======
>>>>>>> 736031aa
            this.configCache.onDidChange(({oldValue, newValue}) => {
                DATABRICKS_CONFIG_KEYS.forEach((key) => {
                    if (
                        oldValue === null ||
                        !lodash.isEqual(
                            oldValue.config[key],
                            newValue.config[key]
                        )
                    ) {
                        this.changeEmitters.get(key)?.emitter.fire();
                    }
                });
            })
        );
    }

    @onError({popup: {prefix: "Failed to initialize configs."}})
    public async init() {
        await this.readTarget();
    }

    public onDidChange<T extends keyof DatabricksConfig | "target">(key: T) {
        if (!this.changeEmitters.has(key)) {
            const emitter = new EventEmitter<void>();
            this.changeEmitters.set(key, {
                emitter: emitter,
                onDidEmit: emitter.event,
            });
        }

        return this.changeEmitters.get(key)!.onDidEmit;
    }
    /**
     * Try to read target from bundle config.
     * If not found, try to read from state storage.
     * If not found, try to read the default target from bundle.
     */
    private async readTarget() {
        const targets = Object.keys(
            (await this.bundleFileConfigLoader.targets) ?? {}
        );
        if (targets.includes(this.target ?? "")) {
            return;
        }

        let savedTarget: string | undefined;
        await this.configsMutex.synchronise(async () => {
            savedTarget = this.stateStorage.get("databricks.bundle.target");

            if (savedTarget !== undefined && targets.includes(savedTarget)) {
                return;
            }
            savedTarget = await this.bundleFileConfigLoader.defaultTarget;
        });
        await this.setTarget(savedTarget);
    }

    public get target() {
        return this._target;
    }

    /**
     * Set target in the state storage and invalidate the configs cache.
     */
    @onError({popup: {prefix: "Failed to set target."}})
    public async setTarget(target: string | undefined) {
        if (target === this._target) {
            return;
        }

        if (
            this.target !== undefined &&
            !(
                this.target in
                ((await this.bundleFileConfigLoader.targets) ?? {})
            )
        ) {
            throw new Error(
                `Target '${this.target}' doesn't exist in the bundle`
            );
        }
        await this.configsMutex.synchronise(async () => {
            this._target = target;
            await this.stateStorage.set("databricks.bundle.target", target);
            this.changeEmitters.get("target")?.emitter.fire();
            await Promise.all([
                this.bundleFileConfigLoader.setTarget(target),
<<<<<<< HEAD
                this.authenticatedBundleConfigLoader.setTarget(target),
=======
>>>>>>> 736031aa
                this.overrideableConfigLoaderWriter.setTarget(target),
            ]);
        });
    }

<<<<<<< HEAD
    @onError({popup: {prefix: "Failed to set auth provider."}})
    public async setAuthProvider(authProvider: AuthProvider | undefined) {
        await this.authenticatedBundleConfigLoader.setAuthProvider(
            authProvider
        );
    }

=======
>>>>>>> 736031aa
    @Mutex.synchronise("configsMutex")
    public async get<T extends keyof DatabricksConfig>(
        key: T
    ): Promise<DatabricksConfig[T] | undefined> {
        return (await this.configCache.value).config[key] ?? defaults[key];
    }

    /**
     * Return config value along with source of the config.
     * Refer to {@link DatabricksConfigSource} for possible values.
     */
    @Mutex.synchronise("configsMutex")
    public async getS<T extends keyof DatabricksConfig>(
        key: T
    ): Promise<
        | {
              config: DatabricksConfig[T];
              source: DatabricksConfigSourceMap[T];
          }
        | undefined
    > {
        const {config: fullConfig, source: fullSource} = await this.configCache
            .value;
        const config = fullConfig[key] ?? defaults[key];
        const source =
            fullConfig[key] !== undefined ? fullSource[key] : "default";
        return config
            ? {
                  config,
                  source,
              }
            : undefined;
    }

    @Mutex.synchronise("configsMutex")
    public async set<T extends keyof DatabricksConfig>(
        key: T,
        value?: DatabricksConfig[T],
        handleInteractiveWrite?: (file: Uri | undefined) => any
    ) {
        // We work with 1 set of configs throughout the function.
        // No changes to the cache can happen when the global mutex is held.
        // The assumption is that user doesn't change the target mode in the middle of
        // writing a new config.
        const {mode} = {...(await this.configCache.value).config};

        if (this.target === undefined) {
            throw new Error(
                `Can't set configuration '${key}' without selecting a target`
            );
        }
        if (isOverrideableConfigKey(key)) {
            return this.overrideableConfigLoaderWriter.write(
                key,
                this.target,
                value
            );
        }
        if (isBundleConfigKey(key)) {
            const isInteractive = handleInteractiveWrite !== undefined;

            // write to bundle if not interactive and the config can be safely written to bundle
            if (!isInteractive && isDirectToBundleConfig(key, mode)) {
                return await this.bundleFileConfigWriter.write(
                    key,
                    this.target,
                    value
                );
            }

            if (isInteractive) {
                const file = await this.bundleFileConfigWriter.getFileToWrite(
                    key,
                    this.target
                );
                handleInteractiveWrite(file);
            }
        }
    }

    dispose() {
        this.disposables.forEach((d) => d.dispose());
    }
}<|MERGE_RESOLUTION|>--- conflicted
+++ resolved
@@ -14,11 +14,8 @@
 import {onError} from "../utils/onErrorDecorator";
 import {BundleFileConfigLoader} from "./loaders/BundleFileConfigLoader";
 import {BundleFileConfigWriter} from "./writers/BundleFileConfigWriter";
-<<<<<<< HEAD
 import {AuthenticatedBundleConfigLoader} from "./loaders/AuthenticatedBundleConfigLoader";
 import {AuthProvider} from "./auth/AuthProvider";
-=======
->>>>>>> 736031aa
 import {OverrideableConfigLoaderWriter} from "./loaders/OverrideableConfigLoaderWriter";
 
 function isDirectToBundleConfig(
@@ -52,11 +49,8 @@
         }
         const overrides = await this.overrideableConfigLoaderWriter.load();
         const bundleConfigs = await this.bundleFileConfigLoader.load();
-<<<<<<< HEAD
         const authenticatedBundleConfig =
             await this.authenticatedBundleConfigLoader.load();
-=======
->>>>>>> 736031aa
         const newValue: DatabricksConfig = {
             ...bundleConfigs,
             ...authenticatedBundleConfig,
@@ -97,10 +91,7 @@
         private readonly overrideableConfigLoaderWriter: OverrideableConfigLoaderWriter,
         public readonly bundleFileConfigLoader: BundleFileConfigLoader,
         private readonly bundleFileConfigWriter: BundleFileConfigWriter,
-<<<<<<< HEAD
         private readonly authenticatedBundleConfigLoader: AuthenticatedBundleConfigLoader,
-=======
->>>>>>> 736031aa
         private readonly stateStorage: StateStorage
     ) {
         this.disposables.push(
@@ -113,13 +104,10 @@
                 //refresh cache to trigger onDidChange event
                 await this.configCache.refresh();
             }),
-<<<<<<< HEAD
             this.authenticatedBundleConfigLoader.onDidChange(async () => {
                 //refresh cache to trigger onDidChange event
                 this.configCache.refresh();
             }),
-=======
->>>>>>> 736031aa
             this.configCache.onDidChange(({oldValue, newValue}) => {
                 DATABRICKS_CONFIG_KEYS.forEach((key) => {
                     if (
@@ -207,16 +195,12 @@
             this.changeEmitters.get("target")?.emitter.fire();
             await Promise.all([
                 this.bundleFileConfigLoader.setTarget(target),
-<<<<<<< HEAD
                 this.authenticatedBundleConfigLoader.setTarget(target),
-=======
->>>>>>> 736031aa
                 this.overrideableConfigLoaderWriter.setTarget(target),
             ]);
         });
     }
 
-<<<<<<< HEAD
     @onError({popup: {prefix: "Failed to set auth provider."}})
     public async setAuthProvider(authProvider: AuthProvider | undefined) {
         await this.authenticatedBundleConfigLoader.setAuthProvider(
@@ -224,8 +208,6 @@
         );
     }
 
-=======
->>>>>>> 736031aa
     @Mutex.synchronise("configsMutex")
     public async get<T extends keyof DatabricksConfig>(
         key: T
@@ -247,8 +229,8 @@
           }
         | undefined
     > {
-        const {config: fullConfig, source: fullSource} = await this.configCache
-            .value;
+        const {config: fullConfig, source: fullSource} =
+            await this.configCache.value;
         const config = fullConfig[key] ?? defaults[key];
         const source =
             fullConfig[key] !== undefined ? fullSource[key] : "default";
