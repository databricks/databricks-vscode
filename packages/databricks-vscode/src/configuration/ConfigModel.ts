import {Disposable, EventEmitter, Uri, Event} from "vscode";
import {
    BundleFileConfig,
    DATABRICKS_CONFIG_KEYS,
    DatabricksConfig,
    isBundleConfigKey,
    isOverrideableConfigKey,
    DatabricksConfigSourceMap,
} from "./types";
import {Mutex} from "../locking";
import {CachedValue} from "../locking/CachedValue";
import {StateStorage} from "../vscode-objs/StateStorage";
import lodash from "lodash";
import {onError} from "../utils/onErrorDecorator";
import {BundleFileConfigLoader} from "./loaders/BundleFileConfigLoader";
import {BundleFileConfigWriter} from "./writers/BundleFileConfigWriter";
<<<<<<< HEAD
import {OverrideableConfigLoader} from "./loaders/OverrideableConfigLoader";
import {OverrideableConfigWriter} from "./writers/OverrideConfigWriter";
import {AuthenticatedBundleConfigLoader} from "./loaders/AuthenticatedBundleConfigLoader";
import {AuthProvider} from "./auth/AuthProvider";
=======
import {OverrideableConfigLoaderWriter} from "./loaders/OverrideableConfigLoaderWriter";
>>>>>>> fc45c6b8

function isDirectToBundleConfig(
    key: keyof BundleFileConfig,
    mode?: BundleFileConfig["mode"]
) {
    const directToBundleConfigs: (keyof BundleFileConfig)[] = [];
    if (mode !== undefined) {
        // filter by mode
    }
    return directToBundleConfigs.includes(key);
}

const defaults: DatabricksConfig = {
    mode: "development",
};

/**
 * In memory view of the databricks configs loaded from overrides and bundle.
 */
export class ConfigModel implements Disposable {
    private disposables: Disposable[] = [];

    private readonly configsMutex = new Mutex();
    private readonly configCache = new CachedValue<{
        config: DatabricksConfig;
        source: DatabricksConfigSourceMap;
    }>(async () => {
        if (this.target === undefined) {
            return {config: {}, source: {}};
        }
        const overrides = await this.overrideableConfigLoaderWriter.load();
        const bundleConfigs = await this.bundleFileConfigLoader.load();
        const authenticatedBundleConfig =
            await this.authenticatedBundleConfigLoader.load();
        const newValue: DatabricksConfig = {
            ...bundleConfigs,
            ...authenticatedBundleConfig,
            ...overrides,
        };

        const source: DatabricksConfigSourceMap = {};

        /* By default undefined values are considered to have come from bundle. 
        This is because when override for a key is undefined, it means that the key
        is not overridden and we want to get the value from bundle. 
        */
        DATABRICKS_CONFIG_KEYS.forEach((key) => {
            source[key] =
                overrides !== undefined && key in overrides
                    ? "override"
                    : "bundle";
        });

        return {
            config: newValue,
            source: source,
        };
    });

    private readonly changeEmitters = new Map<
        keyof DatabricksConfig | "target",
        {
            emitter: EventEmitter<void>;
            onDidEmit: Event<void>;
        }
    >();
    public onDidChangeAny = this.configCache.onDidChange;

    private _target: string | undefined;

    constructor(
        private readonly overrideableConfigLoaderWriter: OverrideableConfigLoaderWriter,
        public readonly bundleFileConfigLoader: BundleFileConfigLoader,
        private readonly bundleFileConfigWriter: BundleFileConfigWriter,
        private readonly authenticatedBundleConfigLoader: AuthenticatedBundleConfigLoader,
        private readonly stateStorage: StateStorage
    ) {
        this.disposables.push(
            this.overrideableConfigLoaderWriter.onDidChange(async () => {
                //refresh cache to trigger onDidChange event
                await this.configCache.refresh();
            }),
            this.bundleFileConfigLoader.onDidChange(async () => {
                await this.readTarget();
                //refresh cache to trigger onDidChange event
                await this.configCache.refresh();
            }),
            this.authenticatedBundleConfigLoader.onDidChange(async () => {
                //refresh cache to trigger onDidChange event
                this.configCache.refresh();
            }),
            this.configCache.onDidChange(({oldValue, newValue}) => {
                DATABRICKS_CONFIG_KEYS.forEach((key) => {
                    if (
                        oldValue === null ||
                        !lodash.isEqual(
                            oldValue.config[key],
                            newValue.config[key]
                        )
                    ) {
                        this.changeEmitters.get(key)?.emitter.fire();
                    }
                });
            })
        );
    }

    @onError({popup: {prefix: "Failed to initialize configs."}})
    public async init() {
        await this.readTarget();
    }

    public onDidChange<T extends keyof DatabricksConfig | "target">(key: T) {
        if (!this.changeEmitters.has(key)) {
            const emitter = new EventEmitter<void>();
            this.changeEmitters.set(key, {
                emitter: emitter,
                onDidEmit: emitter.event,
            });
        }

        return this.changeEmitters.get(key)!.onDidEmit;
    }
    /**
     * Try to read target from bundle config.
     * If not found, try to read from state storage.
     * If not found, try to read the default target from bundle.
     */
    private async readTarget() {
        const targets = Object.keys(
            (await this.bundleFileConfigLoader.targets) ?? {}
        );
        if (targets.includes(this.target ?? "")) {
            return;
        }

        let savedTarget: string | undefined;
        await this.configsMutex.synchronise(async () => {
            savedTarget = this.stateStorage.get("databricks.bundle.target");

            if (savedTarget !== undefined && targets.includes(savedTarget)) {
                return;
            }
            savedTarget = await this.bundleFileConfigLoader.defaultTarget;
        });
        await this.setTarget(savedTarget);
    }

    public get target() {
        return this._target;
    }

    /**
     * Set target in the state storage and invalidate the configs cache.
     */
    @onError({popup: {prefix: "Failed to set target."}})
    public async setTarget(target: string | undefined) {
        if (target === this._target) {
            return;
        }

        if (
            this.target !== undefined &&
            !(
                this.target in
                ((await this.bundleFileConfigLoader.targets) ?? {})
            )
        ) {
            throw new Error(
                `Target '${this.target}' doesn't exist in the bundle`
            );
        }
        await this.configsMutex.synchronise(async () => {
            this._target = target;
            await this.stateStorage.set("databricks.bundle.target", target);
            this.changeEmitters.get("target")?.emitter.fire();
            await Promise.all([
                this.bundleFileConfigLoader.setTarget(target),
<<<<<<< HEAD
                this.overrideableConfigLoader.setTarget(target),
                this.authenticatedBundleConfigLoader.setTarget(target),
=======
                this.overrideableConfigLoaderWriter.setTarget(target),
>>>>>>> fc45c6b8
            ]);
        });
    }

    @onError({popup: {prefix: "Failed to set auth provider."}})
    public async setAuthProvider(authProvider: AuthProvider | undefined) {
        await this.authenticatedBundleConfigLoader.setAuthProvider(
            authProvider
        );
    }

    @Mutex.synchronise("configsMutex")
    public async get<T extends keyof DatabricksConfig>(
        key: T
    ): Promise<DatabricksConfig[T] | undefined> {
        return (await this.configCache.value).config[key] ?? defaults[key];
    }

    /**
     * Return config value along with source of the config.
     * Refer to {@link DatabricksConfigSource} for possible values.
     */
    @Mutex.synchronise("configsMutex")
    public async getS<T extends keyof DatabricksConfig>(
        key: T
    ): Promise<
        | {
              config: DatabricksConfig[T];
              source: DatabricksConfigSourceMap[T];
          }
        | undefined
    > {
        const {config: fullConfig, source: fullSource} = await this.configCache
            .value;
        const config = fullConfig[key] ?? defaults[key];
        const source =
            fullConfig[key] !== undefined ? fullSource[key] : "default";
        return config
            ? {
                  config,
                  source,
              }
            : undefined;
    }

    @Mutex.synchronise("configsMutex")
    public async set<T extends keyof DatabricksConfig>(
        key: T,
        value?: DatabricksConfig[T],
        handleInteractiveWrite?: (file: Uri | undefined) => any
    ) {
        // We work with 1 set of configs throughout the function.
        // No changes to the cache can happen when the global mutex is held.
        // The assumption is that user doesn't change the target mode in the middle of
        // writing a new config.
        const {mode} = {...(await this.configCache.value).config};

        if (this.target === undefined) {
            throw new Error(
                `Can't set configuration '${key}' without selecting a target`
            );
        }
        if (isOverrideableConfigKey(key)) {
            return this.overrideableConfigLoaderWriter.write(
                key,
                this.target,
                value
            );
        }
        if (isBundleConfigKey(key)) {
            const isInteractive = handleInteractiveWrite !== undefined;

            // write to bundle if not interactive and the config can be safely written to bundle
            if (!isInteractive && isDirectToBundleConfig(key, mode)) {
                return await this.bundleFileConfigWriter.write(
                    key,
                    this.target,
                    value
                );
            }

            if (isInteractive) {
                const file = await this.bundleFileConfigWriter.getFileToWrite(
                    key,
                    this.target
                );
                handleInteractiveWrite(file);
            }
        }
    }

    dispose() {
        this.disposables.forEach((d) => d.dispose());
    }
}<|MERGE_RESOLUTION|>--- conflicted
+++ resolved
@@ -14,14 +14,9 @@
 import {onError} from "../utils/onErrorDecorator";
 import {BundleFileConfigLoader} from "./loaders/BundleFileConfigLoader";
 import {BundleFileConfigWriter} from "./writers/BundleFileConfigWriter";
-<<<<<<< HEAD
-import {OverrideableConfigLoader} from "./loaders/OverrideableConfigLoader";
-import {OverrideableConfigWriter} from "./writers/OverrideConfigWriter";
 import {AuthenticatedBundleConfigLoader} from "./loaders/AuthenticatedBundleConfigLoader";
 import {AuthProvider} from "./auth/AuthProvider";
-=======
 import {OverrideableConfigLoaderWriter} from "./loaders/OverrideableConfigLoaderWriter";
->>>>>>> fc45c6b8
 
 function isDirectToBundleConfig(
     key: keyof BundleFileConfig,
@@ -200,12 +195,8 @@
             this.changeEmitters.get("target")?.emitter.fire();
             await Promise.all([
                 this.bundleFileConfigLoader.setTarget(target),
-<<<<<<< HEAD
-                this.overrideableConfigLoader.setTarget(target),
                 this.authenticatedBundleConfigLoader.setTarget(target),
-=======
                 this.overrideableConfigLoaderWriter.setTarget(target),
->>>>>>> fc45c6b8
             ]);
         });
     }
