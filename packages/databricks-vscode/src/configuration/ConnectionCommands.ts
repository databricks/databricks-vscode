--- conflicted
+++ resolved
@@ -130,12 +130,8 @@
             const quickPick = window.createQuickPick<
                 ClusterItem | QuickPickItem
             >();
-<<<<<<< HEAD
-            quickPick.title = "Select a cluster";
-=======
             quickPick.title =
                 typeof title === "string" ? title : "Select Cluster";
->>>>>>> c96b05f4
             quickPick.keepScrollPosition = true;
             quickPick.busy = true;
 
