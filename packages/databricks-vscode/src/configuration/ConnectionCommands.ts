--- conflicted
+++ resolved
@@ -188,72 +188,11 @@
                 return;
             }
 
-<<<<<<< HEAD
             let input: string | undefined = `/Users/${me}`;
             while (true) {
                 input = await window.showInputBox({
                     prompt: "Enter full sync destination path",
                     value: input,
-=======
-            const quickPick = window.createQuickPick<WorkspaceItem>();
-
-            quickPick.busy = true;
-            quickPick.canSelectMany = false;
-            const items: WorkspaceItem[] = [
-                {
-                    label: "Create New Repo",
-                    detail: `Open Databricks in the browser and create a new repo under /Repo/${me}`,
-                    alwaysShow: false,
-                },
-                {
-                    label: "",
-                    kind: QuickPickItemKind.Separator,
-                },
-            ];
-            quickPick.items = items;
-
-            quickPick.show();
-
-            const repos = await Repo.list(apiClient, {
-                // eslint-disable-next-line @typescript-eslint/naming-convention
-                path_prefix: `/Repos/${me}`,
-            });
-
-            quickPick.items = items.concat(
-                ...repos!.map((r) => ({
-                    label: r.path.split("/").pop() || "",
-                    detail: r.path,
-                    path: r.path,
-                    id: r.id,
-                }))
-            );
-            quickPick.busy = false;
-
-            await new Promise<void>((resolve) => {
-                quickPick.onDidAccept(async () => {
-                    if (
-                        quickPick.selectedItems[0].label === "Create New Repo"
-                    ) {
-                        await UrlUtils.openExternal(
-                            `${
-                                (
-                                    await this.connectionManager.workspaceClient
-                                        ?.apiClient.host
-                                )?.href ?? ""
-                            }#folder/${this.connectionManager.repoRootId ?? ""}`
-                        );
-                    } else {
-                        const repoPath = quickPick.selectedItems[0].path;
-                        await this.connectionManager.attachSyncDestination(
-                            Uri.from({
-                                scheme: "wsfs",
-                                path: repoPath,
-                            })
-                        );
-                        quickPick.dispose();
-                        resolve();
-                    }
->>>>>>> 406ff4e9
                 });
                 if (input === undefined) {
                     return undefined;
