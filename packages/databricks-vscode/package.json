--- conflicted
+++ resolved
@@ -620,12 +620,11 @@
         "useYarn": false
     },
     "bricks": {
-        "version": "0.0.23"
+        "version": "0.0.24"
     },
     "scripts": {
         "vscode:prepublish": "rm -rf out && yarn run package:compile && yarn run package:copy-webview-toolkit",
         "package": "vsce package --baseContentUrl https://github.com/databricks/databricks-vscode/blob/${TAG:-main}/packages/databricks-vscode --baseImagesUrl https://raw.githubusercontent.com/databricks/databricks-vscode/${TAG:-main}/packages/databricks-vscode",
-<<<<<<< HEAD
         "package:linux:x64": "./scripts/package-vsix.sh linux-x64",
         "package:linux:arm64": "./scripts/package-vsix.sh linux-arm64",
         "package:darwin:x64": "./scripts/package-vsix.sh darwin-x64",
@@ -634,9 +633,6 @@
         "package:win32:arm64": "./scripts/package-vsix.sh win32-arm64",
         "package:all": "yarn run package:linux:x64 && yarn run package:linux:arm64 && yarn run package:darwin:x64 && yarn run package:darwin:arm64 && yarn run package:win32:x64 && yarn run package:win32:arm64",
         "package:cli:fetch": "bash ./scripts/fetch-bricks-cli.sh ${BRICKS_ARCH:-}",
-=======
-        "package:cli:fetch": "BRICKS_VERSION=0.0.24 && bash ./scripts/fetch-bricks-cli.sh ${BRICKS_VERSION} ${BRICKS_ARCH:-}",
->>>>>>> a337e482
         "package:cli:link": "rm -f ./bin/bricks && ln -s ../../../../bricks/bricks bin",
         "package:compile": "yarn run esbuild:base",
         "package:copy-webview-toolkit": "cp ./node_modules/@vscode/webview-ui-toolkit/dist/toolkit.js ./out/toolkit.js",
