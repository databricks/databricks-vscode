{
    "name": "databricks",
    "displayName": "Databricks",
    "description": "IDE support for Databricks",
    "publisher": "databricks",
    "license": "LicenseRef-LICENSE",
    "version": "1.2.5",
    "engines": {
        "vscode": "^1.83.0"
    },
    "categories": [
        "Data Science",
        "Machine Learning"
    ],
    "keywords": [
        "spark",
        "databricks",
        "machine learning",
        "ml",
        "data science",
        "ds",
        "lakehouse"
    ],
    "pricing": "Free",
    "badges": [],
    "icon": "images/databricks-logo.png",
    "galleryBanner": {
        "theme": "light"
    },
    "homepage": "https://github.com/databricks/databricks-vscode/blob/main/README.md",
    "bugs": {
        "url": "https://github.com/databricks/databricks-vscode/issues"
    },
    "repository": {
        "type": "git",
        "url": "https://github.com/databricks/databricks-vscode.git"
    },
    "activationEvents": [
        "onCommand:databricks.*",
        "onTaskType:databricks",
        "onDebugResolve:databricks",
        "onDebugResolve:databricks-workflow",
        "workspaceContains:**/databricks.yml",
        "workspaceContains:**/bundle.yml",
        "workspaceContains:**/databricks.yaml",
        "workspaceContains:**/bundle.yaml",
        "workspaceContains:.databricks"
    ],
    "main": "out/extension.js",
    "types": "out/extension.d.ts",
    "contributes": {
        "commands": [
            {
                "command": "databricks.connection.logout",
                "title": "Logout",
                "category": "Databricks",
                "enablement": "databricks.context.activated && databricks.context.loggedIn"
            },
            {
                "command": "databricks.connection.configureLogin",
                "icon": "$(gear)",
                "title": "Sign in to Databricks workspace",
                "enablement": "databricks.context.activated",
                "category": "Databricks"
            },
            {
                "command": "databricks.connection.openDatabricksConfigFile",
                "title": "Open Databricks configuration file",
                "enablement": "databricks.context.activated",
                "category": "Databricks"
            },
            {
                "command": "databricks.connection.attachCluster",
                "title": "Attach cluster",
                "enablement": "databricks.context.activated && databricks.context.loggedIn",
                "icon": "$(plug)"
            },
            {
                "command": "databricks.connection.attachClusterQuickPick",
                "title": "Configure cluster",
                "category": "Databricks",
                "enablement": "databricks.context.activated && databricks.context.loggedIn",
                "icon": "$(gear)"
            },
            {
                "command": "databricks.connection.detachCluster",
                "title": "Detach cluster",
                "category": "Databricks",
                "enablement": "databricks.context.activated && databricks.context.loggedIn",
                "icon": "$(debug-disconnect)"
            },
            {
                "command": "databricks.sync.start",
                "title": "Start synchronization",
                "category": "Databricks",
                "enablement": "databricks.context.activated && databricks.context.loggedIn",
                "icon": "$(debug-start)"
            },
            {
                "command": "databricks.sync.startFull",
                "title": "Start synchronization (full sync)",
                "category": "Databricks",
                "enablement": "databricks.context.activated && databricks.context.loggedIn",
                "icon": "$(sync)"
            },
            {
                "command": "databricks.sync.stop",
                "title": "Stop synchronization",
                "category": "Databricks",
                "enablement": "databricks.context.activated && databricks.context.loggedIn",
                "icon": "$(stop-circle)"
            },
            {
                "command": "databricks.cluster.filterByAll",
                "title": "All",
                "enablement": "databricks.context.activated && databricks.context.loggedIn"
            },
            {
                "command": "databricks.cluster.filterByRunning",
                "title": "Running",
                "enablement": "databricks.context.activated && databricks.context.loggedIn"
            },
            {
                "command": "databricks.cluster.filterByMe",
                "title": "Created by me",
                "enablement": "databricks.context.activated && databricks.context.loggedIn"
            },
            {
                "command": "databricks.cluster.refresh",
                "icon": "$(refresh)",
                "title": "Refresh",
                "enablement": "databricks.context.activated && databricks.context.loggedIn"
            },
            {
                "command": "databricks.connection.attachSyncDestination",
                "title": "Configure sync destination",
                "category": "Databricks",
                "enablement": "databricks.context.activated && databricks.context.loggedIn",
                "icon": "$(gear)"
            },
            {
                "command": "databricks.connection.detachSyncDestination",
                "title": "Detach sync destination",
                "category": "Databricks",
                "enablement": "databricks.context.activated && databricks.context.loggedIn",
                "icon": "$(debug-disconnect)"
            },
            {
                "command": "databricks.run.runEditorContentsAsWorkflow",
                "title": "Run File as Workflow",
                "category": "Databricks",
                "enablement": "!inDebugMode",
                "icon": "$(play)"
            },
            {
                "command": "databricks.run.runEditorContents",
                "title": "Upload and Run File",
                "category": "Databricks",
                "enablement": "!inDebugMode",
                "icon": "$(play)"
            },
            {
                "command": "databricks.quickstart.open",
                "title": "Show Quickstart",
                "category": "Databricks"
            },
            {
                "command": "databricks.logs.openFolder",
                "title": "Open full logs",
                "category": "Databricks"
            },
            {
                "command": "databricks.autocomplete.configure",
                "title": "Configure autocomplete for Databricks globals",
                "category": "Databricks"
            },
            {
                "command": "databricks.cluster.start",
                "title": "Start Cluster",
                "icon": "$(debug-start)",
                "enablement": "databricks.context.activated && databricks.context.loggedIn",
                "category": "Databricks"
            },
            {
                "command": "databricks.cluster.stop",
                "title": "Stop Cluster",
                "icon": "$(stop-circle)",
                "enablement": "databricks.context.activated && databricks.context.loggedIn",
                "category": "Databricks"
            },
            {
                "command": "databricks.utils.openExternal",
                "title": "Open link externally",
                "icon": "$(link)",
                "category": "Databricks"
            },
            {
                "command": "databricks.wsfs.refresh",
                "title": "Refresh workspace filesystem view",
                "icon": "$(refresh)",
                "enablement": "databricks.context.activated && databricks.context.loggedIn && config.databricks.sync.destinationType == workspace",
                "category": "Databricks"
            },
            {
                "command": "databricks.wsfs.createFolder",
                "title": "Create Folder",
                "icon": "$(new-folder)",
                "enablement": "databricks.context.activated && databricks.context.loggedIn",
                "category": "Databricks"
            },
            {
                "command": "databricks.call",
                "title": "Call",
                "enablement": "databricks.context.activated",
                "category": "Databricks"
            },
            {
                "command": "databricks.internal.clearOverrides",
                "title": "Clear workspace overrides"
            },
            {
                "command": "databricks.notebookInitScript.verify",
                "title": "Verify Databricks notebook init scripts",
                "enablement": "databricks.context.activated && databricks.context.loggedIn",
                "category": "Databricks"
            },
            {
                "command": "databricks.connection.bundle.selectTarget",
                "icon": "$(gear)",
                "title": "Select a Databricks Asset Bundle target.",
                "enablement": "databricks.context.activated",
                "category": "Databricks"
            },
            {
<<<<<<< HEAD
                "command": "databricks.bundle.refreshRemoteState",
                "icon": "$(refresh)",
                "title": "Refresh remote state",
                "enablement": "databricks.context.activated && databricks.context.bundle.isTargetSet",
                "category": "Databricks"
            },
            {
                "command": "databricks.bundle.deploy",
                "icon": "$(cloud-upload)",
                "title": "Deploy bundle",
                "enablement": "databricks.context.activated && databricks.context.bundle.isTargetSet",
=======
                "command": "databricks.bundle.initNewProject",
                "title": "Initialize new project",
                "enablement": "databricks.context.activated",
>>>>>>> acfa61a1
                "category": "Databricks"
            }
        ],
        "viewsContainers": {
            "activitybar": [
                {
                    "id": "databricksBar",
                    "title": "Databricks",
                    "icon": "resources/light/logo.svg"
                }
            ]
        },
        "views": {
            "databricksBar": [
                {
                    "id": "configurationView",
                    "name": "Configuration"
                },
                {
                    "id": "dabsResourceExplorerView",
                    "name": "DABs Resource Explorer",
                    "visibility": "visible",
                    "when": "databricks.context.bundle.isTargetSet"
                },
                {
                    "id": "workspaceFsView",
                    "name": "Workspace explorer",
                    "when": "config.databricks.sync.destinationType == workspace && databricks.feature.views.workspace"
                },
                {
                    "id": "clusterView",
                    "when": "databricks.feature.views.cluster",
                    "name": "Clusters"
                }
            ]
        },
        "viewsWelcome": [
            {
                "view": "configurationView",
                "contents": "There are multiple Databricks projects in the workspace, please chose which one to open:\n[Open Existing Project](command:databricks.bundle.openSubProject)\n",
                "when": "workspaceFolderCount > 0 && databricks.context.subProjectsAvailable"
            },
            {
                "view": "configurationView",
                "contents": "Current workspace has no Databricks configuration at the root level, do you want to initialize a new Databricks project?\n[Initialize New Project](command:databricks.bundle.initNewProject)\n[Show Quickstart](command:databricks.quickstart.open)\nTo learn more about how to use Databricks with VS Code [read our docs](https://docs.databricks.com/dev-tools/vscode-ext.html).",
                "when": "workspaceFolderCount > 0"
            },
            {
                "view": "configurationView",
                "contents": "Please open a folder to start using Databricks on VSCode.\n[Open Folder](command:vscode.openFolder)",
                "when": "workspaceFolderCount == 0"
            }
        ],
        "menus": {
            "view/title": [
                {
                    "command": "databricks.connection.configureLogin",
                    "when": "view == configurationView",
                    "group": "navigation@3"
                },
                {
                    "command": "databricks.quickstart.open",
                    "when": "view == configurationView"
                },
                {
                    "command": "databricks.bundle.initNewProject",
                    "when": "view == configurationView"
                },
                {
                    "when": "view == clusterView",
                    "group": "navigation@1",
                    "submenu": "databricks.cluster.filter"
                },
                {
                    "command": "databricks.cluster.refresh",
                    "when": "view == clusterView",
                    "group": "navigation@2"
                },
                {
                    "command": "databricks.wsfs.refresh",
                    "when": "view == workspaceFsView",
                    "group": "navigation@1"
                },
                {
                    "command": "databricks.wsfs.createFolder",
                    "when": "view == workspaceFsView",
                    "group": "navigation@1"
                },
                {
                    "command": "databricks.bundle.refreshRemoteState",
                    "when": "view == dabsResourceExplorerView",
                    "group": "navigation@1"
                },
                {
                    "command": "databricks.bundle.deploy",
                    "when": "view == dabsResourceExplorerView",
                    "group": "navigation@1"
                }
            ],
            "databricks.cluster.filter": [
                {
                    "command": "databricks.cluster.filterByAll"
                },
                {
                    "command": "databricks.cluster.filterByMe"
                },
                {
                    "command": "databricks.cluster.filterByRunning"
                }
            ],
            "view/item/context": [
                {
                    "command": "databricks.utils.openExternal",
                    "when": "view == configurationView && viewItem =~ /^databricks.configuration.(cluster|sync).*$/",
                    "group": "inline@1"
                },
                {
                    "command": "databricks.connection.attachCluster",
                    "when": "view == clusterView",
                    "group": "inline@2"
                },
                {
                    "command": "databricks.connection.bundle.selectTarget",
                    "when": "view == configurationView && viewItem =~ /^databricks.configuration.target.*$/",
                    "group": "inline@2"
                },
                {
                    "command": "databricks.connection.configureLogin",
                    "when": "view == configurationView && viewItem =~ /^databricks.configuration.authType.*$/",
                    "group": "inline@2"
                },
                {
                    "command": "databricks.connection.attachClusterQuickPick",
                    "when": "view == configurationView && viewItem =~ /^databricks.configuration.cluster.*$/",
                    "group": "inline@2"
                },
                {
                    "command": "databricks.sync.start",
                    "when": "view == configurationView && viewItem == databricks.configuration.sync.stopped",
                    "group": "inline@0"
                },
                {
                    "command": "databricks.sync.stop",
                    "when": "view == configurationView && viewItem =~ /^databricks.configuration.sync.(?!error|stopped|selected).*$/",
                    "group": "inline@0"
                },
                {
                    "command": "databricks.cluster.stop",
                    "when": "view == configurationView && viewItem =~ /^databricks.configuration.cluster.(running|pending)$/",
                    "group": "inline@0"
                },
                {
                    "command": "databricks.cluster.start",
                    "when": "view == configurationView && viewItem == databricks.configuration.cluster.terminated",
                    "group": "inline@0"
                }
            ],
            "editor/title": [
                {
                    "submenu": "databricks.run",
                    "group": "navigation@0",
                    "when": "resourceLangId == python || resourceLangId == scala || resourceLangId == r || resourceLangId == sql || resourceExtname == .ipynb"
                }
            ],
            "databricks.run": [
                {
                    "command": "databricks.run.runEditorContents",
                    "when": "resourceLangId == python",
                    "group": "1_remote@1"
                },
                {
                    "command": "databricks.run.runEditorContentsAsWorkflow",
                    "when": "resourceLangId == python || resourceLangId == scala || resourceLangId == r || resourceLangId == sql || resourceExtname == .ipynb",
                    "group": "1_remote@2"
                }
            ],
            "commandPalette": [
                {
                    "command": "databricks.run.runEditorContents",
                    "when": "resourceLangId == python"
                },
                {
                    "command": "databricks.run.runEditorContentsAsWorkflow",
                    "when": "resourceLangId == python || resourceExtname == .ipynb"
                },
                {
                    "command": "databricks.wsfs.createFolder",
                    "when": "config.databricks.sync.destinationType == workspace"
                },
                {
                    "command": "databricks.wsfs.refresh",
                    "when": "config.databricks.sync.destinationType == workspace"
                },
                {
                    "command": "databricks.utils.openExternal",
                    "when": "false"
                },
                {
                    "command": "databricks.call",
                    "when": "false"
                }
            ],
            "explorer/context": [
                {
                    "command": "databricks.run.runEditorContents",
                    "when": "resourceLangId == python"
                },
                {
                    "command": "databricks.run.runEditorContentsAsWorkflow",
                    "when": "resourceLangId == python"
                }
            ]
        },
        "submenus": [
            {
                "id": "databricks.cluster.filter",
                "label": "Filter clusters ...",
                "icon": "$(filter)"
            },
            {
                "id": "databricks.run",
                "label": "Run on Databricks",
                "icon": {
                    "dark": "resources/dark/logo.svg",
                    "light": "resources/light/logo.svg"
                }
            }
        ],
        "taskDefinitions": [
            {
                "type": "databricks"
            }
        ],
        "problemMatchers": [
            {
                "name": "databricks-sync",
                "owner": "databricks",
                "fileLocation": "relative",
                "pattern": {
                    "regexp": "Putting (/Repos/.*)$",
                    "file": 1
                },
                "background": {
                    "activeOnStart": true,
                    "beginsPattern": "Remote file sync location:",
                    "endsPattern": "Initial Sync Complete$"
                }
            }
        ],
        "debuggers": [
            {
                "type": "databricks",
                "languages": [
                    "python"
                ],
                "label": "Databricks",
                "configurationAttributes": {
                    "launch": {
                        "required": [
                            "program"
                        ],
                        "properties": {
                            "program": {
                                "type": "string",
                                "description": "Absolute path to a python file."
                            },
                            "args": {
                                "type": "array",
                                "items": {
                                    "type": "string"
                                },
                                "description": "Command line arguments."
                            },
                            "env": {
                                "type": "object",
                                "items": {
                                    "type": "string"
                                },
                                "description": "Environment variables."
                            }
                        }
                    }
                },
                "initialConfigurations": [
                    {
                        "type": "databricks",
                        "request": "launch",
                        "name": "Run on Databricks",
                        "program": "${file}",
                        "args": [],
                        "env": {}
                    }
                ],
                "configurationSnippets": [
                    {
                        "label": "Databricks: Launch",
                        "description": "A new configuration for running a user selected Python file on Databricks.",
                        "body": {
                            "type": "databricks",
                            "request": "launch",
                            "name": "Run on Databricks",
                            "program": "^\"\\${file}\"",
                            "args": []
                        }
                    }
                ]
            },
            {
                "type": "databricks-workflow",
                "languages": [
                    "python",
                    "sql",
                    "r",
                    "scala"
                ],
                "label": "Databricks Workflow",
                "configurationAttributes": {
                    "launch": {
                        "required": [
                            "program"
                        ],
                        "properties": {
                            "program": {
                                "type": "string",
                                "description": "Absolute path to a python file."
                            },
                            "parameters": {
                                "type": "object",
                                "items": {
                                    "type": "string"
                                },
                                "description": "Values of the notebook widget parameters as specified by the key of the parameter."
                            },
                            "args": {
                                "type": "array",
                                "items": {
                                    "type": "string"
                                },
                                "description": "Command line arguments for Python tasks."
                            }
                        }
                    }
                },
                "initialConfigurations": [
                    {
                        "type": "databricks-workflow",
                        "request": "launch",
                        "name": "Run on Databricks as Workflow",
                        "program": "${file}",
                        "parameters": {},
                        "args": []
                    }
                ],
                "configurationSnippets": [
                    {
                        "label": "Databricks: Launch as Workflow",
                        "description": "A new configuration for running a user selected Python file on Databricks as a workflow.",
                        "body": {
                            "type": "databricks-workflow",
                            "request": "launch",
                            "name": "Run on Databricks as a Workflow",
                            "program": "^\"\\${file}\"",
                            "parameters": {},
                            "args": []
                        }
                    }
                ]
            }
        ],
        "configuration": [
            {
                "title": "Databricks",
                "properties": {
                    "databricks.logs.maxFieldLength": {
                        "type": "number",
                        "default": 40,
                        "description": "The maximum length of each field displayed in logs outputs panel."
                    },
                    "databricks.logs.truncationDepth": {
                        "type": "number",
                        "default": 2,
                        "description": "The max depth of logs to show without truncation."
                    },
                    "databricks.logs.maxArrayLength": {
                        "type": "number",
                        "default": 2,
                        "description": "The maximum number of items to show for array fields."
                    },
                    "databricks.logs.enabled": {
                        "type": "boolean",
                        "default": true,
                        "description": "Enable/disable logging. Reload window for changes to take effect."
                    },
                    "databricks.clusters.onlyShowAccessibleClusters": {
                        "type": "boolean",
                        "default": false,
                        "description": "Enable/disable filtering for only accessible clusters (clusters on which the current user can run code)"
                    },
                    "databricks.sync.destinationType": {
                        "type": "string",
                        "default": "workspace",
                        "enum": [
                            "workspace",
                            "repo"
                        ],
                        "description": "Use a folder in Workspace or a Databricks Repo as sync destination (Reload for changes to take effect).",
                        "enumDescriptions": [
                            "Use a folder in Workspace as sync destination",
                            "Use a Repo as sync destination"
                        ]
                    },
                    "databricks.overrideDatabricksConfigFile": {
                        "type": "string",
                        "default": "",
                        "description": "Override location of .databrickscfg file (default: DATABRICKS_CONFIG_FILE environment variable or ~/.databrickscfg)"
                    },
                    "databricks.experiments.optInto": {
                        "type": "array",
                        "default": [],
                        "items": {
                            "enum": [
                                "notebooks.dbconnect",
                                "views.cluster",
                                "views.workspace"
                            ],
                            "enumDescriptions": [
                                "Limited local notebook support using DB Connect v2.",
                                "Show cluster view in the explorer.",
                                "Show workspace browser in the explorer."
                            ],
                            "type": "string"
                        },
                        "uniqueItems": true,
                        "description": "Opt into experimental features."
                    },
                    "databricks.python.envFile": {
                        "type": "string",
                        "default": "",
                        "description": "Similar to python.envFile. Absolute path to a file containing environment variable definitions."
                    },
                    "databricks.wsfs.rearrangeCells": {
                        "type": "boolean",
                        "default": true,
                        "description": "Enable/disable rearranging cells in wrapper files created when using `workspace` as the sync destination. **Note:** It is recommended to NOT disable this setting. If you do disable it, you will need to manually handle sys.path for local imports in your notebooks."
                    },
                    "databricks.ipythonDir": {
                        "type": "string",
                        "description": "Absolute path to a directory for storing IPython files. Defaults to IPYTHONDIR environment variable (if set) or ~/.ipython."
                    },
                    "databricks.bundle.remoteStateRefreshInterval": {
                        "type": "number",
                        "default": 5,
                        "description": "The interval in minutes at which the remote state of the bundle is refreshed."
                    }
                }
            }
        ]
    },
    "extensionDependencies": [
        "ms-python.python",
        "ms-toolsai.jupyter"
    ],
    "vsce": {
        "dependencies": false,
        "useYarn": false
    },
    "cli": {
        "version": "0.212.0"
    },
    "scripts": {
        "vscode:prepublish": "rm -rf out && yarn run package:compile && yarn run package:wrappers:write && yarn run package:jupyter-init-script:write && yarn run package:copy-webview-toolkit && yarn run generate-telemetry",
        "package": "vsce package --baseContentUrl https://github.com/databricks/databricks-vscode/blob/${TAG:-main}/packages/databricks-vscode --baseImagesUrl https://raw.githubusercontent.com/databricks/databricks-vscode/${TAG:-main}/packages/databricks-vscode",
        "package:linux:x64": "./scripts/package-vsix.sh linux-x64",
        "package:linux:arm64": "./scripts/package-vsix.sh linux-arm64",
        "package:darwin:x64": "./scripts/package-vsix.sh darwin-x64",
        "package:darwin:arm64": "./scripts/package-vsix.sh darwin-arm64",
        "package:win32:x64": "./scripts/package-vsix.sh win32-x64",
        "package:win32:arm64": "./scripts/package-vsix.sh win32-arm64",
        "package:all": "yarn run package:linux:x64 && yarn run package:linux:arm64 && yarn run package:darwin:x64 && yarn run package:darwin:arm64 && yarn run package:win32:x64 && yarn run package:win32:arm64",
        "package:cli:fetch": "bash ./scripts/fetch-databricks-cli.sh ${CLI_ARCH:-}",
        "package:cli:link": "rm -f ./bin/databricks && mkdir -p bin && ln -s ../../../../cli/cli bin/databricks",
        "package:wrappers:write": "ts-node ./scripts/writeIpynbWrapper.ts -s ./resources/python/notebook.workflow-wrapper.py -o ./resources/python/generated/notebook.workflow-wrapper.json",
        "package:jupyter-init-script:write": "ts-node ./scripts/writeJupyterInitFileWithVersion.ts",
        "package:bundle-schema:write": "yarn package:cli:fetch && ts-node ./scripts/writeBundleSchema.ts ./bin/databricks ./src/bundle/BundleSchema.d.ts",
        "package:compile": "yarn run esbuild:base",
        "package:copy-webview-toolkit": "cp ./node_modules/@vscode/webview-ui-toolkit/dist/toolkit.js ./out/toolkit.js",
        "esbuild:base": "esbuild ./src/extension.ts --bundle --outfile=out/extension.js --external:vscode --format=cjs --platform=node --sourcemap --target=es2019",
        "build": "yarn run package:wrappers:write && yarn run package:jupyter-init-script:write && tsc --build --force",
        "watch": "yarn run package:wrappers:write && yarn run package:jupyter-init-script:write && yarn run package:copy-webview-toolkit && tsc --build --watch --force",
        "fix": "eslint src --ext ts --fix && prettier . --write",
        "test:lint": "eslint src --ext ts && prettier . -c",
        "test:unit": "yarn run build && node ./out/test/runTest.js",
        "test:integ:prepare": "yarn run package",
        "test:integ:run": "wdio run src/test/e2e/wdio.conf.ts",
        "test:integ:sdk": "ts-mocha --type-check 'src/sdk-extensions/**/*.integ.ts'",
        "test:integ": "yarn run test:integ:prepare && yarn run test:integ:run && yarn run test:integ:sdk",
        "test:cov": "nyc yarn run test:unit",
        "test": "yarn run test:lint && yarn run test:unit",
        "clean": "rm -rf node_modules out .vscode-test",
        "generate-notice": "../../scripts/generate_notice.sh",
        "generate-telemetry": "ts-node ./scripts/generateTelemetry.ts"
    },
    "dependencies": {
        "@databricks/databricks-sdk": "file:../../vendor/databricks-sdk.tgz",
        "@databricks/databricks-vscode-types": "workspace:^",
        "@types/lodash": "^4.14.202",
        "@vscode/debugadapter": "^1.64.0",
        "@vscode/extension-telemetry": "^0.9.1",
        "@vscode/webview-ui-toolkit": "^1.4.0",
        "add": "^2.0.6",
        "ansi-to-html": "^0.7.2",
        "bcryptjs": "^2.4.3",
        "lodash": "^4.17.21",
        "triple-beam": "^1.4.1",
        "winston": "^3.11.0",
        "yaml": "^2.3.4"
    },
    "devDependencies": {
        "@istanbuljs/nyc-config-typescript": "^1.0.2",
        "@sinonjs/fake-timers": "^11.2.2",
        "@types/bcryptjs": "^2.4.6",
        "@types/chai": "^4.3.11",
        "@types/eslint": "^8.44.9",
        "@types/fs-extra": "^11.0.4",
        "@types/mocha": "^10.0.6",
        "@types/mock-require": "^2.0.3",
        "@types/node": "^20.10.4",
        "@types/sinonjs__fake-timers": "^8.1.5",
        "@types/tmp": "^0.2.6",
        "@types/triple-beam": "^1.3.5",
        "@types/vscode": "^1.83.0",
        "@types/yargs": "^17.0.32",
        "@typescript-eslint/eslint-plugin": "^6.14.0",
        "@typescript-eslint/parser": "^6.14.0",
        "@typescript-eslint/utils": "^6.14.0",
        "@vscode/test-electron": "^2.3.8",
        "@wdio/cli": "^8.26.1",
        "@wdio/local-runner": "^8.26.1",
        "@wdio/mocha-framework": "^8.24.12",
        "@wdio/spec-reporter": "^8.24.12",
        "@wdio/types": "^8.24.12",
        "chai": "^4.3.10",
        "esbuild": "^0.19.9",
        "eslint": "^8.55.0",
        "eslint-plugin-local-rules": "^2.0.1",
        "fs-extra": "^11.2.0",
        "glob": "^10.3.10",
        "json-schema-to-typescript": "^13.1.1",
        "mocha": "^10.2.0",
        "mock-require": "^3.0.3",
        "nyc": "^15.1.0",
        "prettier": "^3.1.1",
        "tmp-promise": "^3.0.3",
        "ts-mocha": "^10.0.0",
        "ts-mockito": "^2.6.1",
        "ts-node": "^10.9.2",
        "typescript": "^5.3.3",
        "vsce": "^2.15.0",
        "wdio-video-reporter": "^4.0.5",
        "wdio-vscode-service": "^5.2.2",
        "yargs": "^17.7.2"
    },
    "nyc": {
        "extends": "@istanbuljs/nyc-config-typescript",
        "check-coverage": false,
        "all": true,
        "skip-empty": true,
        "include": [
            "src/**/*.ts"
        ],
        "exclude": [
            "src/**/*.test.ts",
            "src/**/*.integ.ts"
        ],
        "reporter": [
            "lcov",
            "json"
        ],
        "report-dir": "coverage"
    }
}<|MERGE_RESOLUTION|>--- conflicted
+++ resolved
@@ -232,7 +232,6 @@
                 "category": "Databricks"
             },
             {
-<<<<<<< HEAD
                 "command": "databricks.bundle.refreshRemoteState",
                 "icon": "$(refresh)",
                 "title": "Refresh remote state",
@@ -244,11 +243,12 @@
                 "icon": "$(cloud-upload)",
                 "title": "Deploy bundle",
                 "enablement": "databricks.context.activated && databricks.context.bundle.isTargetSet",
-=======
+                "category": "Databricks"
+            },
+            {
                 "command": "databricks.bundle.initNewProject",
                 "title": "Initialize new project",
                 "enablement": "databricks.context.activated",
->>>>>>> acfa61a1
                 "category": "Databricks"
             }
         ],
