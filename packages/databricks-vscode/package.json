--- conflicted
+++ resolved
@@ -614,13 +614,8 @@
                                 "views.workspace"
                             ],
                             "enumDescriptions": [
-<<<<<<< HEAD
-                                "Interactive debugging using dbconnect V2.",
-                                "Limited local notebook support using dbconnect V2.",
-=======
                                 "Interactive debugging using DB Connect v2.",
                                 "Limited local notebook support using DB Connect v2.",
->>>>>>> e5e28bb0
                                 "Show cluster view in the explorer.",
                                 "Show workspace browser in the explorer."
                             ],
@@ -648,7 +643,6 @@
     "cli": {
         "version": "0.200.0"
     },
-    "jupyterInitScriptVersion": "0.0.2",
     "scripts": {
         "vscode:prepublish": "rm -rf out && yarn run package:compile && yarn run package:wrappers:write && yarn run package:jupyter-init-script:write && yarn run package:copy-webview-toolkit && yarn run generate-telemetry",
         "package": "vsce package --baseContentUrl https://github.com/databricks/databricks-vscode/blob/${TAG:-main}/packages/databricks-vscode --baseImagesUrl https://raw.githubusercontent.com/databricks/databricks-vscode/${TAG:-main}/packages/databricks-vscode",
