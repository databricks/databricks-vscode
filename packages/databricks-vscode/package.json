--- conflicted
+++ resolved
@@ -246,7 +246,6 @@
                 "category": "Databricks"
             },
             {
-<<<<<<< HEAD
                 "command": "databricks.bundle.deployAndRun",
                 "icon": "$(debug-start)",
                 "title": "Deploy the bundle and run the resource",
@@ -264,11 +263,12 @@
                 "title": "Cancel run",
                 "icon": "$(debug-stop)",
                 "enablement": "databricks.context.activated && databricks.context.bundle.isTargetSet",
-=======
+                "category": "Databricks"
+            },
+            {
                 "command": "databricks.bundle.initNewProject",
                 "title": "Initialize new project",
                 "enablement": "databricks.context.activated",
->>>>>>> 7e4f306c
                 "category": "Databricks"
             }
         ],
