{
    "name": "databricks",
    "displayName": "Databricks",
    "description": "IDE support for Databricks",
    "publisher": "databricks",
    "license": "LicenseRef-LICENSE",
    "version": "2.0.0",
    "engines": {
        "vscode": "^1.83.0"
    },
    "categories": [
        "Data Science",
        "Machine Learning"
    ],
    "keywords": [
        "spark",
        "databricks",
        "machine learning",
        "ml",
        "data science",
        "ds",
        "lakehouse"
    ],
    "pricing": "Free",
    "badges": [],
    "icon": "images/databricks-logo.png",
    "galleryBanner": {
        "theme": "light"
    },
    "homepage": "https://github.com/databricks/databricks-vscode/blob/main/README.md",
    "bugs": {
        "url": "https://github.com/databricks/databricks-vscode/issues"
    },
    "repository": {
        "type": "git",
        "url": "https://github.com/databricks/databricks-vscode.git"
    },
    "activationEvents": [
        "onCommand:databricks.*",
        "onTaskType:databricks",
        "onDebugResolve:databricks",
        "onDebugResolve:databricks-workflow",
        "workspaceContains:**/databricks.yml",
        "workspaceContains:**/bundle.yml",
        "workspaceContains:**/databricks.yaml",
        "workspaceContains:**/bundle.yaml",
        "workspaceContains:.databricks"
    ],
    "main": "out/extension.js",
    "types": "out/extension.d.ts",
    "contributes": {
        "commands": [
            {
                "command": "databricks.connection.logout",
                "title": "Logout",
                "category": "Databricks",
                "enablement": "databricks.context.activated && databricks.context.loggedIn"
            },
            {
                "command": "databricks.connection.configureLogin",
                "icon": "$(gear)",
                "title": "Sign in to Databricks workspace",
                "enablement": "databricks.context.activated",
                "category": "Databricks"
            },
            {
                "command": "databricks.connection.openDatabricksConfigFile",
                "title": "Open Databricks configuration file",
                "enablement": "databricks.context.activated",
                "category": "Databricks"
            },
            {
                "command": "databricks.connection.attachCluster",
                "title": "Attach cluster",
                "enablement": "databricks.context.activated && databricks.context.loggedIn",
                "icon": "$(plug)"
            },
            {
                "command": "databricks.connection.attachClusterQuickPick",
                "title": "Configure cluster",
                "category": "Databricks",
                "enablement": "databricks.context.activated && databricks.context.loggedIn",
                "icon": "$(gear)"
            },
            {
                "command": "databricks.connection.detachCluster",
                "title": "Detach cluster",
                "category": "Databricks",
                "enablement": "databricks.context.activated && databricks.context.loggedIn",
                "icon": "$(debug-disconnect)"
            },
            {
                "command": "databricks.sync.start",
                "title": "Start synchronization",
                "category": "Databricks",
                "enablement": "databricks.context.activated && databricks.context.loggedIn",
                "icon": "$(debug-start)"
            },
            {
                "command": "databricks.sync.startFull",
                "title": "Start synchronization (full sync)",
                "category": "Databricks",
                "enablement": "databricks.context.activated && databricks.context.loggedIn",
                "icon": "$(sync)"
            },
            {
                "command": "databricks.sync.stop",
                "title": "Stop synchronization",
                "category": "Databricks",
                "enablement": "databricks.context.activated && databricks.context.loggedIn",
                "icon": "$(stop-circle)"
            },
            {
                "command": "databricks.cluster.filterByAll",
                "title": "All",
                "enablement": "databricks.context.activated && databricks.context.loggedIn"
            },
            {
                "command": "databricks.cluster.filterByRunning",
                "title": "Running",
                "enablement": "databricks.context.activated && databricks.context.loggedIn"
            },
            {
                "command": "databricks.cluster.filterByMe",
                "title": "Created by me",
                "enablement": "databricks.context.activated && databricks.context.loggedIn"
            },
            {
                "command": "databricks.cluster.refresh",
                "icon": "$(refresh)",
                "title": "Refresh",
                "enablement": "databricks.context.activated && databricks.context.loggedIn"
            },
            {
                "command": "databricks.connection.attachSyncDestination",
                "title": "Configure sync destination",
                "category": "Databricks",
                "enablement": "databricks.context.activated && databricks.context.loggedIn",
                "icon": "$(gear)"
            },
            {
                "command": "databricks.connection.detachSyncDestination",
                "title": "Detach sync destination",
                "category": "Databricks",
                "enablement": "databricks.context.activated && databricks.context.loggedIn",
                "icon": "$(debug-disconnect)"
            },
            {
                "command": "databricks.run.runEditorContentsAsWorkflow",
                "title": "Run File as Workflow",
                "category": "Databricks",
                "enablement": "!inDebugMode",
                "icon": {
                    "dark": "resources/dark/logo.svg",
                    "light": "resources/light/logo.svg"
                }
            },
            {
                "command": "databricks.run.runEditorContents",
                "title": "Upload and Run File",
                "category": "Databricks",
                "enablement": "!inDebugMode",
                "icon": "$(play)"
            },
            {
                "command": "databricks.quickstart.open",
                "title": "Show Quickstart",
                "category": "Databricks"
            },
            {
                "command": "databricks.logs.openFolder",
                "title": "Open full logs",
                "category": "Databricks"
            },
            {
                "command": "databricks.autocomplete.configure",
                "title": "Configure autocomplete for Databricks globals",
                "category": "Databricks"
            },
            {
                "command": "databricks.cluster.start",
                "title": "Start Cluster",
                "icon": "$(debug-start)",
                "enablement": "databricks.context.activated && databricks.context.loggedIn",
                "category": "Databricks"
            },
            {
                "command": "databricks.cluster.stop",
                "title": "Stop Cluster",
                "icon": "$(stop-circle)",
                "enablement": "databricks.context.activated && databricks.context.loggedIn",
                "category": "Databricks"
            },
            {
                "command": "databricks.utils.openExternal",
                "title": "Open link externally",
                "icon": "$(link)",
                "category": "Databricks"
            },
            {
                "command": "databricks.wsfs.refresh",
                "title": "Refresh workspace filesystem view",
                "icon": "$(refresh)",
                "enablement": "databricks.context.activated && databricks.context.loggedIn && config.databricks.sync.destinationType == workspace",
                "category": "Databricks"
            },
            {
                "command": "databricks.wsfs.createFolder",
                "title": "Create Folder",
                "icon": "$(new-folder)",
                "enablement": "databricks.context.activated && databricks.context.loggedIn",
                "category": "Databricks"
            },
            {
                "command": "databricks.call",
                "title": "Call",
                "enablement": "databricks.context.activated",
                "category": "Databricks"
            },
            {
                "command": "databricks.internal.clearOverrides",
                "title": "Clear workspace overrides"
            },
            {
                "command": "databricks.notebookInitScript.verify",
                "title": "Verify Databricks notebook init scripts",
                "enablement": "databricks.context.activated && databricks.context.loggedIn",
                "category": "Databricks"
            },
            {
                "command": "databricks.connection.bundle.selectTarget",
                "icon": "$(gear)",
                "title": "Select a Databricks Asset Bundle target.",
                "enablement": "databricks.context.activated",
                "category": "Databricks"
            },
            {
                "command": "databricks.bundle.refreshRemoteState",
                "icon": "$(refresh)",
                "title": "Refresh remote state",
                "enablement": "databricks.context.activated && databricks.context.bundle.isTargetSet",
                "category": "Databricks"
            },
            {
                "command": "databricks.bundle.deploy",
                "icon": "$(cloud-upload)",
                "title": "Deploy bundle",
                "enablement": "databricks.context.activated && databricks.context.bundle.isTargetSet",
                "category": "Databricks"
            },
            {
                "command": "databricks.bundle.deployAndRun",
                "icon": "$(debug-start)",
                "title": "Deploy the bundle and run the resource",
                "enablement": "databricks.context.activated && databricks.context.bundle.isTargetSet",
                "category": "Databricks"
            },
            {
                "command": "databricks.bundle.cancelRun",
                "title": "Cancel run",
                "icon": "$(debug-stop)",
                "enablement": "databricks.context.activated && databricks.context.bundle.isTargetSet",
                "category": "Databricks"
            },
            {
                "command": "databricks.bundle.initNewProject",
                "icon": "$(new-folder)",
                "title": "Initialize new project",
                "enablement": "databricks.context.activated",
                "category": "Databricks"
            }
        ],
        "viewsContainers": {
            "activitybar": [
                {
                    "id": "databricksBar",
                    "title": "Databricks",
                    "icon": "resources/light/logo.svg"
                }
            ]
        },
        "views": {
            "databricksBar": [
                {
                    "id": "configurationView",
                    "name": "Configuration"
                },
                {
                    "id": "dabsResourceExplorerView",
                    "name": "DABs Resource Explorer",
                    "visibility": "visible",
                    "when": "databricks.context.bundle.isTargetSet"
                },
                {
                    "id": "workspaceFsView",
                    "name": "Workspace explorer",
                    "when": "config.databricks.sync.destinationType == workspace && databricks.feature.views.workspace"
                },
                {
                    "id": "clusterView",
                    "when": "databricks.feature.views.cluster",
                    "name": "Clusters"
                }
            ]
        },
        "viewsWelcome": [
            {
                "view": "configurationView",
                "contents": "Add Databricks configuration to the current project:\n[Initialize Project](command:databricks.bundle.startManualMigration)",
                "when": "workspaceFolderCount > 0 && databricks.context.initialized && databricks.context.pendingManualMigration"
            },
            {
                "view": "configurationView",
                "contents": "There are multiple Databricks projects in the workspace, please chose which one to open:\n[Open Existing Project](command:databricks.bundle.openSubProject)",
                "when": "workspaceFolderCount > 0 && databricks.context.initialized && databricks.context.subProjectsAvailable"
            },
            {
                "view": "configurationView",
                "contents": "Create a new Databricks project?\n[Create a new Databricks Project](command:databricks.bundle.initNewProject)",
                "when": "workspaceFolderCount > 0 && databricks.context.initialized && !databricks.context.pendingManualMigration"
            },
            {
                "view": "configurationView",
                "contents": "[Show Quickstart](command:databricks.quickstart.open)\nTo learn more about how to use Databricks with VS Code [read our docs](https://docs.databricks.com/dev-tools/vscode-ext.html).",
                "when": "databricks.context.initialized"
            },
            {
                "view": "configurationView",
                "contents": "Initializing...",
                "when": "workspaceFolderCount > 0 && !databricks.context.initialized"
            },
            {
                "view": "configurationView",
                "contents": "The workspace is empty.\n[Initialize New Project](command:databricks.bundle.initNewProject)",
                "when": "workspaceFolderCount == 0"
            }
        ],
        "menus": {
            "view/title": [
                {
<<<<<<< HEAD
                    "command": "databricks.connection.configureLogin",
                    "when": "view == configurationView && databricks.context.bundle.deploymentState == idle",
                    "group": "navigation@3"
                },
                {
=======
>>>>>>> 84719096
                    "command": "databricks.quickstart.open",
                    "when": "view == configurationView"
                },
                {
                    "command": "databricks.bundle.initNewProject",
                    "when": "view == configurationView"
                },
                {
                    "when": "view == clusterView",
                    "group": "navigation@1",
                    "submenu": "databricks.cluster.filter"
                },
                {
                    "command": "databricks.cluster.refresh",
                    "when": "view == clusterView",
                    "group": "navigation@2"
                },
                {
                    "command": "databricks.wsfs.refresh",
                    "when": "view == workspaceFsView",
                    "group": "navigation@1"
                },
                {
                    "command": "databricks.wsfs.createFolder",
                    "when": "view == workspaceFsView",
                    "group": "navigation@1"
                },
                {
                    "command": "databricks.bundle.refreshRemoteState",
                    "when": "view == dabsResourceExplorerView && databricks.context.bundle.deploymentState == idle",
                    "group": "navigation@1"
                },
                {
                    "command": "databricks.bundle.deploy",
                    "when": "view == dabsResourceExplorerView && databricks.context.bundle.deploymentState == idle",
                    "group": "navigation@1"
                }
            ],
            "databricks.cluster.filter": [
                {
                    "command": "databricks.cluster.filterByAll"
                },
                {
                    "command": "databricks.cluster.filterByMe"
                },
                {
                    "command": "databricks.cluster.filterByRunning"
                }
            ],
            "view/item/context": [
                {
                    "command": "databricks.utils.openExternal",
                    "when": "viewItem =~ /^databricks.*\\.(has-url).*$/ && databricks.context.bundle.deploymentState == idle",
                    "group": "inline@1"
                },
                {
                    "command": "databricks.connection.attachCluster",
                    "when": "view == clusterView && databricks.context.bundle.deploymentState == idle",
                    "group": "inline@2"
                },
                {
                    "command": "databricks.connection.bundle.selectTarget",
                    "when": "view == configurationView && viewItem =~ /^databricks.configuration.target.*$/ && databricks.context.bundle.deploymentState == idle",
                    "group": "inline@2"
                },
                {
                    "command": "databricks.connection.configureLogin",
                    "when": "view == configurationView && viewItem =~ /^databricks.configuration.authType.*$/ && databricks.context.bundle.deploymentState == idle",
                    "group": "inline@2"
                },
                {
                    "command": "databricks.connection.attachClusterQuickPick",
                    "when": "view == configurationView && viewItem =~ /^databricks.configuration.cluster.*$/ && databricks.context.bundle.deploymentState == idle",
                    "group": "inline@2"
                },
                {
                    "command": "databricks.cluster.stop",
<<<<<<< HEAD
                    "when": "view == configurationView && viewItem =~ /^databricks.configuration.cluster.(running|pending)$/ && databricks.context.bundle.deploymentState == idle",
=======
                    "when": "view == configurationView && viewItem =~ /^databricks.configuration.cluster.*\\.(running|pending).*$/",
>>>>>>> 84719096
                    "group": "inline@0"
                },
                {
                    "command": "databricks.cluster.start",
<<<<<<< HEAD
                    "when": "view == configurationView && viewItem == databricks.configuration.cluster.terminated && databricks.context.bundle.deploymentState == idle",
=======
                    "when": "view == configurationView && viewItem =~ /databricks.configuration.cluster.*\\.terminated.*/",
>>>>>>> 84719096
                    "group": "inline@0"
                },
                {
                    "command": "databricks.bundle.deployAndRun",
                    "when": "view == dabsResourceExplorerView && viewItem =~ /^databricks.bundle.*.runnable.*$/ && databricks.context.bundle.deploymentState == idle",
                    "group": "inline@0"
                },
                {
                    "command": "databricks.bundle.cancelRun",
                    "when": "view == dabsResourceExplorerView && viewItem =~ /^databricks.bundle.*.cancellable.*$/ && databricks.context.bundle.deploymentState == running",
                    "group": "inline@0"
                }
            ],
            "editor/title": [
                {
                    "submenu": "databricks.run",
                    "group": "navigation@0",
                    "when": "resourceLangId == python || resourceLangId == scala || resourceLangId == r || resourceLangId == sql || resourceExtname == .ipynb"
                }
            ],
            "databricks.run": [
                {
                    "command": "databricks.run.runEditorContents",
                    "when": "resourceLangId == python",
                    "group": "1_remote@1"
                },
                {
                    "command": "databricks.run.runEditorContentsAsWorkflow",
                    "when": "resourceLangId == python || resourceLangId == scala || resourceLangId == r || resourceLangId == sql || resourceExtname == .ipynb",
                    "group": "1_remote@2"
                }
            ],
            "commandPalette": [
                {
                    "command": "databricks.run.runEditorContents",
                    "when": "resourceLangId == python"
                },
                {
                    "command": "databricks.run.runEditorContentsAsWorkflow",
                    "when": "resourceLangId == python || resourceExtname == .ipynb"
                },
                {
                    "command": "databricks.wsfs.createFolder",
                    "when": "config.databricks.sync.destinationType == workspace"
                },
                {
                    "command": "databricks.wsfs.refresh",
                    "when": "config.databricks.sync.destinationType == workspace"
                },
                {
                    "command": "databricks.utils.openExternal",
                    "when": "false"
                },
                {
                    "command": "databricks.call",
                    "when": "false"
                }
            ],
            "explorer/context": [
                {
                    "command": "databricks.run.runEditorContents",
                    "when": "resourceLangId == python"
                },
                {
                    "command": "databricks.run.runEditorContentsAsWorkflow",
                    "when": "resourceLangId == python"
                }
            ]
        },
        "submenus": [
            {
                "id": "databricks.cluster.filter",
                "label": "Filter clusters ...",
                "icon": "$(filter)"
            },
            {
                "id": "databricks.run",
                "label": "Run on Databricks",
                "icon": {
                    "dark": "resources/dark/logo.svg",
                    "light": "resources/light/logo.svg"
                }
            }
        ],
        "taskDefinitions": [
            {
                "type": "databricks"
            }
        ],
        "problemMatchers": [
            {
                "name": "databricks-sync",
                "owner": "databricks",
                "fileLocation": "relative",
                "pattern": {
                    "regexp": "Putting (/Repos/.*)$",
                    "file": 1
                },
                "background": {
                    "activeOnStart": true,
                    "beginsPattern": "Remote file sync location:",
                    "endsPattern": "Initial Sync Complete$"
                }
            }
        ],
        "debuggers": [
            {
                "type": "databricks",
                "languages": [
                    "python"
                ],
                "label": "Databricks",
                "configurationAttributes": {
                    "launch": {
                        "required": [
                            "program"
                        ],
                        "properties": {
                            "program": {
                                "type": "string",
                                "description": "Absolute path to a python file."
                            },
                            "args": {
                                "type": "array",
                                "items": {
                                    "type": "string"
                                },
                                "description": "Command line arguments."
                            },
                            "env": {
                                "type": "object",
                                "items": {
                                    "type": "string"
                                },
                                "description": "Environment variables."
                            }
                        }
                    }
                },
                "initialConfigurations": [
                    {
                        "type": "databricks",
                        "request": "launch",
                        "name": "Run on Databricks",
                        "program": "${file}",
                        "args": [],
                        "env": {}
                    }
                ],
                "configurationSnippets": [
                    {
                        "label": "Databricks: Launch",
                        "description": "A new configuration for running a user selected Python file on Databricks.",
                        "body": {
                            "type": "databricks",
                            "request": "launch",
                            "name": "Run on Databricks",
                            "program": "^\"\\${file}\"",
                            "args": []
                        }
                    }
                ]
            },
            {
                "type": "databricks-workflow",
                "languages": [
                    "python",
                    "sql",
                    "r",
                    "scala"
                ],
                "label": "Databricks Workflow",
                "configurationAttributes": {
                    "launch": {
                        "required": [
                            "program"
                        ],
                        "properties": {
                            "program": {
                                "type": "string",
                                "description": "Absolute path to a python file."
                            },
                            "parameters": {
                                "type": "object",
                                "items": {
                                    "type": "string"
                                },
                                "description": "Values of the notebook widget parameters as specified by the key of the parameter."
                            },
                            "args": {
                                "type": "array",
                                "items": {
                                    "type": "string"
                                },
                                "description": "Command line arguments for Python tasks."
                            }
                        }
                    }
                },
                "initialConfigurations": [
                    {
                        "type": "databricks-workflow",
                        "request": "launch",
                        "name": "Run on Databricks as Workflow",
                        "program": "${file}",
                        "parameters": {},
                        "args": []
                    }
                ],
                "configurationSnippets": [
                    {
                        "label": "Databricks: Launch as Workflow",
                        "description": "A new configuration for running a user selected Python file on Databricks as a workflow.",
                        "body": {
                            "type": "databricks-workflow",
                            "request": "launch",
                            "name": "Run on Databricks as a Workflow",
                            "program": "^\"\\${file}\"",
                            "parameters": {},
                            "args": []
                        }
                    }
                ]
            }
        ],
        "configuration": [
            {
                "title": "Databricks",
                "properties": {
                    "databricks.logs.maxFieldLength": {
                        "type": "number",
                        "default": 40,
                        "description": "The maximum length of each field displayed in logs outputs panel."
                    },
                    "databricks.logs.truncationDepth": {
                        "type": "number",
                        "default": 2,
                        "description": "The max depth of logs to show without truncation."
                    },
                    "databricks.logs.maxArrayLength": {
                        "type": "number",
                        "default": 2,
                        "description": "The maximum number of items to show for array fields."
                    },
                    "databricks.logs.enabled": {
                        "type": "boolean",
                        "default": true,
                        "description": "Enable/disable logging. Reload window for changes to take effect."
                    },
                    "databricks.clusters.onlyShowAccessibleClusters": {
                        "type": "boolean",
                        "default": false,
                        "description": "Enable/disable filtering for only accessible clusters (clusters on which the current user can run code)"
                    },
                    "databricks.sync.destinationType": {
                        "type": "string",
                        "default": "workspace",
                        "enum": [
                            "workspace",
                            "repo"
                        ],
                        "description": "Use a folder in Workspace or a Databricks Repo as sync destination (Reload for changes to take effect).",
                        "enumDescriptions": [
                            "Use a folder in Workspace as sync destination",
                            "Use a Repo as sync destination"
                        ]
                    },
                    "databricks.overrideDatabricksConfigFile": {
                        "type": "string",
                        "default": "",
                        "description": "Override location of .databrickscfg file (default: DATABRICKS_CONFIG_FILE environment variable or ~/.databrickscfg)"
                    },
                    "databricks.experiments.optInto": {
                        "type": "array",
                        "default": [],
                        "items": {
                            "enum": [
                                "notebooks.dbconnect",
                                "views.cluster",
                                "views.workspace"
                            ],
                            "enumDescriptions": [
                                "Limited local notebook support using DB Connect v2.",
                                "Show cluster view in the explorer.",
                                "Show workspace browser in the explorer."
                            ],
                            "type": "string"
                        },
                        "uniqueItems": true,
                        "description": "Opt into experimental features."
                    },
                    "databricks.python.envFile": {
                        "type": "string",
                        "default": "",
                        "description": "Similar to python.envFile. Absolute path to a file containing environment variable definitions."
                    },
                    "databricks.wsfs.rearrangeCells": {
                        "type": "boolean",
                        "default": true,
                        "description": "Enable/disable rearranging cells in wrapper files created when using `workspace` as the sync destination. **Note:** It is recommended to NOT disable this setting. If you do disable it, you will need to manually handle sys.path for local imports in your notebooks."
                    },
                    "databricks.ipythonDir": {
                        "type": "string",
                        "description": "Absolute path to a directory for storing IPython files. Defaults to IPYTHONDIR environment variable (if set) or ~/.ipython."
                    },
                    "databricks.bundle.remoteStateRefreshInterval": {
                        "type": "number",
                        "default": 5,
                        "description": "The interval in minutes at which the remote state of the bundle is refreshed."
                    }
                }
            }
        ]
    },
    "extensionDependencies": [
        "ms-python.python",
        "ms-toolsai.jupyter"
    ],
    "vsce": {
        "dependencies": false,
        "useYarn": false
    },
    "cli": {
        "version": "0.212.3"
    },
    "scripts": {
        "vscode:prepublish": "rm -rf out && yarn run package:compile && yarn run package:wrappers:write && yarn run package:jupyter-init-script:write && yarn run package:copy-webview-toolkit && yarn run generate-telemetry",
        "package": "vsce package --baseContentUrl https://github.com/databricks/databricks-vscode/blob/${TAG:-main}/packages/databricks-vscode --baseImagesUrl https://raw.githubusercontent.com/databricks/databricks-vscode/${TAG:-main}/packages/databricks-vscode",
        "package:linux:x64": "./scripts/package-vsix.sh linux-x64",
        "package:linux:arm64": "./scripts/package-vsix.sh linux-arm64",
        "package:darwin:x64": "./scripts/package-vsix.sh darwin-x64",
        "package:darwin:arm64": "./scripts/package-vsix.sh darwin-arm64",
        "package:win32:x64": "./scripts/package-vsix.sh win32-x64",
        "package:win32:arm64": "./scripts/package-vsix.sh win32-arm64",
        "package:all": "yarn run package:linux:x64 && yarn run package:linux:arm64 && yarn run package:darwin:x64 && yarn run package:darwin:arm64 && yarn run package:win32:x64 && yarn run package:win32:arm64",
        "package:cli:fetch": "bash ./scripts/fetch-databricks-cli.sh ${CLI_ARCH:-}",
        "package:cli:link": "rm -f ./bin/databricks && mkdir -p bin && ln -s ../../../../cli/cli bin/databricks",
        "package:wrappers:write": "ts-node ./scripts/writeIpynbWrapper.ts -s ./resources/python/notebook.workflow-wrapper.py -o ./resources/python/generated/notebook.workflow-wrapper.json",
        "package:jupyter-init-script:write": "ts-node ./scripts/writeJupyterInitFileWithVersion.ts",
        "package:bundle-schema:write": "yarn package:cli:fetch && ts-node ./scripts/writeBundleSchema.ts ./bin/databricks ./src/bundle/BundleSchema.d.ts",
        "package:compile": "yarn run esbuild:base",
        "package:copy-webview-toolkit": "cp ./node_modules/@vscode/webview-ui-toolkit/dist/toolkit.js ./out/toolkit.js",
        "esbuild:base": "esbuild ./src/extension.ts --bundle --outfile=out/extension.js --external:vscode --format=cjs --platform=node --sourcemap --target=es2019",
        "build": "yarn run package:wrappers:write && yarn run package:jupyter-init-script:write && tsc --build --force",
        "watch": "yarn run package:wrappers:write && yarn run package:jupyter-init-script:write && yarn run package:copy-webview-toolkit && tsc --build --watch --force",
        "fix": "eslint src --ext ts --fix && prettier . --write",
        "test:lint": "eslint src --ext ts && prettier . -c",
        "test:unit": "yarn run build && node ./out/test/runTest.js",
        "test:integ:prepare": "yarn run package",
        "test:integ:run": "wdio run src/test/e2e/wdio.conf.ts",
        "test:integ:sdk": "ts-mocha --type-check 'src/sdk-extensions/**/*.integ.ts'",
        "test:integ": "yarn run test:integ:prepare && yarn run test:integ:run && yarn run test:integ:sdk",
        "test:cov": "nyc yarn run test:unit",
        "test": "yarn run test:lint && yarn run test:unit",
        "clean": "rm -rf node_modules out .vscode-test",
        "generate-notice": "../../scripts/generate_notice.sh",
        "generate-telemetry": "ts-node ./scripts/generateTelemetry.ts"
    },
    "dependencies": {
        "@databricks/databricks-sdk": "file:../../vendor/databricks-sdk.tgz",
        "@databricks/databricks-vscode-types": "workspace:^",
        "@types/lodash": "^4.14.202",
        "@types/shell-quote": "^1.7.5",
        "@vscode/debugadapter": "^1.64.0",
        "@vscode/extension-telemetry": "^0.9.1",
        "@vscode/webview-ui-toolkit": "^1.4.0",
        "add": "^2.0.6",
        "ansi-to-html": "^0.7.2",
        "bcryptjs": "^2.4.3",
        "lodash": "^4.17.21",
        "shell-quote": "^1.8.1",
        "triple-beam": "^1.4.1",
        "winston": "^3.11.0",
        "yaml": "^2.3.4"
    },
    "devDependencies": {
        "@istanbuljs/nyc-config-typescript": "^1.0.2",
        "@sinonjs/fake-timers": "^11.2.2",
        "@types/bcryptjs": "^2.4.6",
        "@types/chai": "^4.3.11",
        "@types/eslint": "^8.44.9",
        "@types/fs-extra": "^11.0.4",
        "@types/mocha": "^10.0.6",
        "@types/mock-require": "^2.0.3",
        "@types/node": "^20.10.4",
        "@types/sinonjs__fake-timers": "^8.1.5",
        "@types/tmp": "^0.2.6",
        "@types/triple-beam": "^1.3.5",
        "@types/vscode": "^1.83.0",
        "@types/yargs": "^17.0.32",
        "@typescript-eslint/eslint-plugin": "^6.14.0",
        "@typescript-eslint/parser": "^6.14.0",
        "@typescript-eslint/utils": "^6.14.0",
        "@vscode/test-electron": "^2.3.8",
        "@wdio/cli": "^8.26.1",
        "@wdio/local-runner": "^8.26.1",
        "@wdio/mocha-framework": "^8.24.12",
        "@wdio/spec-reporter": "^8.24.12",
        "@wdio/types": "^8.24.12",
        "chai": "^4.3.10",
        "esbuild": "^0.19.9",
        "eslint": "^8.55.0",
        "eslint-plugin-local-rules": "^2.0.1",
        "fs-extra": "^11.2.0",
        "glob": "^10.3.10",
        "json-schema-to-typescript": "^13.1.1",
        "mocha": "^10.2.0",
        "mock-require": "^3.0.3",
        "nyc": "^15.1.0",
        "prettier": "^3.1.1",
        "tmp-promise": "^3.0.3",
        "ts-mocha": "^10.0.0",
        "ts-mockito": "^2.6.1",
        "ts-node": "^10.9.2",
        "typescript": "^5.3.3",
        "vsce": "^2.15.0",
        "wdio-video-reporter": "^4.0.5",
        "wdio-vscode-service": "^5.2.2",
        "yargs": "^17.7.2"
    },
    "nyc": {
        "extends": "@istanbuljs/nyc-config-typescript",
        "check-coverage": false,
        "all": true,
        "skip-empty": true,
        "include": [
            "src/**/*.ts"
        ],
        "exclude": [
            "src/**/*.test.ts",
            "src/**/*.integ.ts"
        ],
        "reporter": [
            "lcov",
            "json"
        ],
        "report-dir": "coverage"
    }
}<|MERGE_RESOLUTION|>--- conflicted
+++ resolved
@@ -338,14 +338,6 @@
         "menus": {
             "view/title": [
                 {
-<<<<<<< HEAD
-                    "command": "databricks.connection.configureLogin",
-                    "when": "view == configurationView && databricks.context.bundle.deploymentState == idle",
-                    "group": "navigation@3"
-                },
-                {
-=======
->>>>>>> 84719096
                     "command": "databricks.quickstart.open",
                     "when": "view == configurationView"
                 },
@@ -423,20 +415,12 @@
                 },
                 {
                     "command": "databricks.cluster.stop",
-<<<<<<< HEAD
-                    "when": "view == configurationView && viewItem =~ /^databricks.configuration.cluster.(running|pending)$/ && databricks.context.bundle.deploymentState == idle",
-=======
-                    "when": "view == configurationView && viewItem =~ /^databricks.configuration.cluster.*\\.(running|pending).*$/",
->>>>>>> 84719096
+                    "when": "view == configurationView && viewItem =~ /^databricks.configuration.cluster.*\\.(running|pending).*$/ && databricks.context.bundle.deploymentState == idle",
                     "group": "inline@0"
                 },
                 {
                     "command": "databricks.cluster.start",
-<<<<<<< HEAD
-                    "when": "view == configurationView && viewItem == databricks.configuration.cluster.terminated && databricks.context.bundle.deploymentState == idle",
-=======
-                    "when": "view == configurationView && viewItem =~ /databricks.configuration.cluster.*\\.terminated.*/",
->>>>>>> 84719096
+                    "when": "view == configurationView && viewItem =~ /databricks.configuration.cluster.*\\.terminated.*/ && databricks.context.bundle.deploymentState == idle",
                     "group": "inline@0"
                 },
                 {
