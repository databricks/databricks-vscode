--- conflicted
+++ resolved
@@ -299,13 +299,8 @@
             },
             {
                 "command": "databricks.bundle.variable.reset",
-<<<<<<< HEAD
                 "title": "Reset bundle variables to default values",
-                "enablement": "databricks.context.activated && databricks.context.bundle.isTargetSet",
-=======
-                "title": "Reset to default values",
                 "enablement": "databricks.context.activated && databricks.context.bundle.isTargetSet && databricks.context.bundle.deploymentState == idle",
->>>>>>> a3427387
                 "category": "Databricks",
                 "icon": "$(discard)"
             },
