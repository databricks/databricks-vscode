{
    "name": "databricks",
    "displayName": "Databricks",
    "description": "IDE support for Databricks",
    "publisher": "databricks",
    "license": "LicenseRef-LICENSE",
    "version": "1.1.5",
    "engines": {
        "vscode": "^1.83.0"
    },
    "categories": [
        "Data Science",
        "Machine Learning"
    ],
    "keywords": [
        "spark",
        "databricks",
        "machine learning",
        "ml",
        "data science",
        "ds",
        "lakehouse"
    ],
    "pricing": "Free",
    "badges": [],
    "icon": "images/databricks-logo.png",
    "galleryBanner": {
        "theme": "light"
    },
    "homepage": "https://github.com/databricks/databricks-vscode/blob/main/README.md",
    "bugs": {
        "url": "https://github.com/databricks/databricks-vscode/issues"
    },
    "repository": {
        "type": "git",
        "url": "https://github.com/databricks/databricks-vscode.git"
    },
    "activationEvents": [
        "onCommand:databricks.*",
        "onTaskType:databricks",
        "onDebugResolve:databricks",
        "onDebugResolve:databricks-workflow",
        "workspaceContains:**/databricks.yml",
        "workspaceContains:**/bundle.yml",
        "workspaceContains:**/databricks.yaml",
        "workspaceContains:**/bundle.yaml",
        "workspaceContains:.databricks"
    ],
    "main": "out/extension.js",
    "types": "out/extension.d.ts",
    "contributes": {
        "commands": [
            {
                "command": "databricks.connection.logout",
                "title": "Logout",
                "category": "Databricks",
                "enablement": "databricks.context.activated && databricks.context.loggedIn"
            },
            {
                "command": "databricks.connection.configureWorkspace",
                "icon": "$(gear)",
                "title": "Configure workspace",
                "enablement": "databricks.context.activated",
                "category": "Databricks"
            },
            {
                "command": "databricks.connection.openDatabricksConfigFile",
                "title": "Open Databricks configuration file",
                "enablement": "databricks.context.activated",
                "category": "Databricks"
            },
            {
                "command": "databricks.connection.attachCluster",
                "title": "Attach cluster",
                "enablement": "databricks.context.activated && databricks.context.loggedIn",
                "icon": "$(plug)"
            },
            {
                "command": "databricks.connection.attachClusterQuickPick",
                "title": "Configure cluster",
                "category": "Databricks",
                "enablement": "databricks.context.activated && databricks.context.loggedIn",
                "icon": "$(gear)"
            },
            {
                "command": "databricks.connection.detachCluster",
                "title": "Detach cluster",
                "category": "Databricks",
                "enablement": "databricks.context.activated && databricks.context.loggedIn",
                "icon": "$(debug-disconnect)"
            },
            {
                "command": "databricks.sync.start",
                "title": "Start synchronization",
                "category": "Databricks",
                "enablement": "databricks.context.activated && databricks.context.loggedIn",
                "icon": "$(sync)"
            },
            {
                "command": "databricks.sync.startFull",
                "title": "Start synchronization (full sync)",
                "category": "Databricks",
                "enablement": "databricks.context.activated && databricks.context.loggedIn",
                "icon": "$(sync)"
            },
            {
                "command": "databricks.sync.stop",
                "title": "Stop synchronization",
                "category": "Databricks",
                "enablement": "databricks.context.activated && databricks.context.loggedIn",
                "icon": "$(sync-ignored)"
            },
            {
                "command": "databricks.cluster.filterByAll",
                "title": "All",
                "enablement": "databricks.context.activated && databricks.context.loggedIn"
            },
            {
                "command": "databricks.cluster.filterByRunning",
                "title": "Running",
                "enablement": "databricks.context.activated && databricks.context.loggedIn"
            },
            {
                "command": "databricks.cluster.filterByMe",
                "title": "Created by me",
                "enablement": "databricks.context.activated && databricks.context.loggedIn"
            },
            {
                "command": "databricks.cluster.refresh",
                "icon": "$(refresh)",
                "title": "Refresh",
                "enablement": "databricks.context.activated && databricks.context.loggedIn"
            },
            {
                "command": "databricks.connection.attachSyncDestination",
                "title": "Configure sync destination",
                "category": "Databricks",
                "enablement": "databricks.context.activated && databricks.context.loggedIn",
                "icon": "$(gear)"
            },
            {
                "command": "databricks.connection.detachSyncDestination",
                "title": "Detach sync destination",
                "category": "Databricks",
                "enablement": "databricks.context.activated && databricks.context.loggedIn",
                "icon": "$(debug-disconnect)"
            },
            {
                "command": "databricks.run.runEditorContentsAsWorkflow",
                "title": "Run File as Workflow on Databricks",
                "category": "Databricks",
                "enablement": "!inDebugMode",
                "icon": "$(play)"
            },
            {
                "command": "databricks.run.runEditorContents",
                "title": "Upload and Run File on Databricks",
                "category": "Databricks",
                "enablement": "!inDebugMode",
                "icon": "$(play)"
            },
            {
                "command": "databricks.quickstart.open",
                "title": "Show Quickstart",
                "category": "Databricks"
            },
            {
                "command": "databricks.logs.openFolder",
                "title": "Open full logs",
                "category": "Databricks"
            },
            {
                "command": "databricks.autocomplete.configure",
                "title": "Configure autocomplete for Databricks globals",
                "category": "Databricks"
            },
            {
                "command": "databricks.cluster.start",
                "title": "Start Cluster",
                "icon": "$(debug-start)",
                "enablement": "databricks.context.activated && databricks.context.loggedIn",
                "category": "Databricks"
            },
            {
                "command": "databricks.cluster.stop",
                "title": "Stop Cluster",
                "icon": "$(debug-stop)",
                "enablement": "databricks.context.activated && databricks.context.loggedIn",
                "category": "Databricks"
            },
            {
                "command": "databricks.utils.openExternal",
                "title": "Open link externally",
                "icon": "$(link)",
                "category": "Databricks"
            },
            {
                "command": "databricks.wsfs.refresh",
                "title": "Refresh workspace filesystem view",
                "icon": "$(refresh)",
                "enablement": "databricks.context.activated && databricks.context.loggedIn && config.databricks.sync.destinationType == workspace",
                "category": "Databricks"
            },
            {
                "command": "databricks.wsfs.createFolder",
                "title": "Create Folder",
                "icon": "$(new-folder)",
                "enablement": "databricks.context.activated && databricks.context.loggedIn",
                "category": "Databricks"
            },
            {
                "command": "databricks.call",
                "title": "Call",
                "enablement": "databricks.context.activated && databricks.context.loggedIn",
                "category": "Databricks"
            },
            {
                "command": "databricks.notebookInitScript.verify",
                "title": "Verify Databricks notebook init scripts",
                "enablement": "databricks.context.activated && databricks.context.loggedIn",
                "category": "Databricks"
            }
        ],
        "viewsContainers": {
            "activitybar": [
                {
                    "id": "databricksBar",
                    "title": "Databricks",
                    "icon": "resources/light/logo.svg"
                }
            ]
        },
        "views": {
            "databricksBar": [
                {
                    "id": "configurationView",
                    "name": "Configuration"
                },
                {
                    "id": "workspaceFsView",
                    "name": "Workspace explorer",
                    "when": "config.databricks.sync.destinationType == workspace && databricks.feature.views.workspace"
                },
                {
                    "id": "clusterView",
                    "when": "databricks.feature.views.cluster",
                    "name": "Clusters"
                }
            ]
        },
        "viewsWelcome": [
            {
                "view": "configurationView",
                "contents": "In order to connect to a cluster you first have to configure your Databricks workspace:\n[Configure Databricks](command:databricks.connection.configureWorkspace)\n[Show Quickstart](command:databricks.quickstart.open)\nTo learn more about how to use Databricks with VS Code [read our docs](https://docs.databricks.com/dev-tools/vscode-ext.html).",
                "when": "workspaceFolderCount > 0"
            },
            {
                "view": "configurationView",
                "contents": "Please open a folder to start using Databricks on VSCode.\n[Open Folder](command:vscode.openFolder)",
                "when": "workspaceFolderCount == 0"
            }
        ],
        "menus": {
            "view/title": [
                {
                    "command": "databricks.connection.configureWorkspace",
                    "when": "view == configurationView",
                    "group": "navigation@3"
                },
                {
                    "command": "databricks.quickstart.open",
                    "when": "view == configurationView"
                },
                {
                    "when": "view == clusterView",
                    "group": "navigation@1",
                    "submenu": "databricks.cluster.filter"
                },
                {
                    "command": "databricks.cluster.refresh",
                    "when": "view == clusterView",
                    "group": "navigation@2"
                },
                {
                    "command": "databricks.wsfs.refresh",
                    "when": "view == workspaceFsView",
                    "group": "navigation@1"
                },
                {
                    "command": "databricks.wsfs.createFolder",
                    "when": "view == workspaceFsView",
                    "group": "navigation@1"
                }
            ],
            "databricks.cluster.filter": [
                {
                    "command": "databricks.cluster.filterByAll"
                },
                {
                    "command": "databricks.cluster.filterByMe"
                },
                {
                    "command": "databricks.cluster.filterByRunning"
                }
            ],
            "view/item/context": [
                {
                    "command": "databricks.utils.openExternal",
                    "when": "view == configurationView && viewItem == workspace || view == configurationView && viewItem =~ /^.*cluster.*$/ || view == configurationView && viewItem =~ /^sync.*$/",
                    "group": "inline@1"
                },
                {
                    "command": "databricks.utils.openExternal",
                    "when": "view == clusterView && viewItem == cluster",
                    "group": "inline@1"
                },
                {
                    "command": "databricks.connection.attachCluster",
                    "when": "view == clusterView",
                    "group": "inline@2"
                },
                {
                    "command": "databricks.connection.configureWorkspace",
                    "when": "view == configurationView && viewItem == workspace",
                    "group": "inline@2"
                },
                {
                    "command": "databricks.connection.attachClusterQuickPick",
                    "when": "view == configurationView && viewItem == clusterDetached || view == configurationView && viewItem =~ /^databricks.cluster.*$/",
                    "group": "inline@2"
                },
                {
                    "command": "databricks.connection.attachSyncDestination",
                    "when": "view == configurationView && viewItem == syncDetached",
                    "group": "inline@2"
                },
                {
                    "command": "databricks.connection.attachSyncDestination",
                    "when": "view == configurationView && viewItem == syncStopped || view == configurationView && viewItem == syncRunning",
                    "group": "inline@2"
                },
                {
                    "command": "databricks.sync.start",
                    "when": "view == configurationView && viewItem == syncStopped",
                    "group": "inline@0"
                },
                {
                    "command": "databricks.sync.stop",
                    "when": "view == configurationView && viewItem == syncRunning",
                    "group": "inline@0"
                },
                {
                    "command": "databricks.cluster.stop",
                    "when": "view == configurationView && viewItem =~ /^databricks.cluster.(running|pending)$/",
                    "group": "inline@0"
                },
                {
                    "command": "databricks.cluster.start",
                    "when": "view == configurationView && viewItem == databricks.cluster.terminated",
                    "group": "inline@0"
                }
            ],
            "editor/title/run": [
                {
                    "command": "databricks.run.runEditorContents",
                    "when": "resourceLangId == python",
                    "group": "navigation@1"
                },
                {
                    "command": "databricks.run.runEditorContentsAsWorkflow",
                    "when": "resourceLangId == python || resourceLangId == scala || resourceLangId == r || resourceLangId == sql || resourceExtname == .ipynb",
                    "group": "navigation@1"
                }
            ],
            "commandPalette": [
                {
                    "command": "databricks.run.runEditorContents",
                    "when": "resourceLangId == python"
                },
                {
                    "command": "databricks.run.runEditorContentsAsWorkflow",
                    "when": "resourceLangId == python || resourceExtname == .ipynb"
                },
                {
                    "command": "databricks.wsfs.createFolder",
                    "when": "config.databricks.sync.destinationType == workspace"
                },
                {
                    "command": "databricks.wsfs.refresh",
                    "when": "config.databricks.sync.destinationType == workspace"
                },
                {
                    "command": "databricks.utils.openExternal",
                    "when": "false"
                },
                {
                    "command": "databricks.call",
                    "when": "false"
                }
            ],
            "explorer/context": [
                {
                    "command": "databricks.run.runEditorContents",
                    "when": "resourceLangId == python"
                },
                {
                    "command": "databricks.run.runEditorContentsAsWorkflow",
                    "when": "resourceLangId == python"
                }
            ]
        },
        "submenus": [
            {
                "id": "databricks.cluster.filter",
                "label": "Filter clusters ...",
                "icon": "$(filter)"
            }
        ],
        "taskDefinitions": [
            {
                "type": "databricks"
            }
        ],
        "problemMatchers": [
            {
                "name": "databricks-sync",
                "owner": "databricks",
                "fileLocation": "relative",
                "pattern": {
                    "regexp": "Putting (/Repos/.*)$",
                    "file": 1
                },
                "background": {
                    "activeOnStart": true,
                    "beginsPattern": "Remote file sync location:",
                    "endsPattern": "Initial Sync Complete$"
                }
            }
        ],
        "debuggers": [
            {
                "type": "databricks",
                "languages": [
                    "python"
                ],
                "label": "Databricks",
                "configurationAttributes": {
                    "launch": {
                        "required": [
                            "program"
                        ],
                        "properties": {
                            "program": {
                                "type": "string",
                                "description": "Absolute path to a python file."
                            },
                            "args": {
                                "type": "array",
                                "items": {
                                    "type": "string"
                                },
                                "description": "Command line arguments."
                            },
                            "env": {
                                "type": "object",
                                "items": {
                                    "type": "string"
                                },
                                "description": "Environment variables."
                            }
                        }
                    }
                },
                "initialConfigurations": [
                    {
                        "type": "databricks",
                        "request": "launch",
                        "name": "Run on Databricks",
                        "program": "${file}",
                        "args": [],
                        "env": {}
                    }
                ],
                "configurationSnippets": [
                    {
                        "label": "Databricks: Launch",
                        "description": "A new configuration for running a user selected Python file on Databricks.",
                        "body": {
                            "type": "databricks",
                            "request": "launch",
                            "name": "Run on Databricks",
                            "program": "^\"\\${file}\"",
                            "args": []
                        }
                    }
                ]
            },
            {
                "type": "databricks-workflow",
                "languages": [
                    "python",
                    "sql",
                    "r",
                    "scala"
                ],
                "label": "Databricks Workflow",
                "configurationAttributes": {
                    "launch": {
                        "required": [
                            "program"
                        ],
                        "properties": {
                            "program": {
                                "type": "string",
                                "description": "Absolute path to a python file."
                            },
                            "parameters": {
                                "type": "object",
                                "items": {
                                    "type": "string"
                                },
                                "description": "Values of the notebook widget parameters as specified by the key of the parameter."
                            },
                            "args": {
                                "type": "array",
                                "items": {
                                    "type": "string"
                                },
                                "description": "Command line arguments for Python tasks."
                            }
                        }
                    }
                },
                "initialConfigurations": [
                    {
                        "type": "databricks-workflow",
                        "request": "launch",
                        "name": "Run on Databricks as Workflow",
                        "program": "${file}",
                        "parameters": {},
                        "args": []
                    }
                ],
                "configurationSnippets": [
                    {
                        "label": "Databricks: Launch as Workflow",
                        "description": "A new configuration for running a user selected Python file on Databricks as a workflow.",
                        "body": {
                            "type": "databricks-workflow",
                            "request": "launch",
                            "name": "Run on Databricks as a Workflow",
                            "program": "^\"\\${file}\"",
                            "parameters": {},
                            "args": []
                        }
                    }
                ]
            }
        ],
        "configuration": [
            {
                "title": "Databricks",
                "properties": {
                    "databricks.logs.maxFieldLength": {
                        "type": "number",
                        "default": 40,
                        "description": "The maximum length of each field displayed in logs outputs panel."
                    },
                    "databricks.logs.truncationDepth": {
                        "type": "number",
                        "default": 2,
                        "description": "The max depth of logs to show without truncation."
                    },
                    "databricks.logs.maxArrayLength": {
                        "type": "number",
                        "default": 2,
                        "description": "The maximum number of items to show for array fields."
                    },
                    "databricks.logs.enabled": {
                        "type": "boolean",
                        "default": true,
                        "description": "Enable/disable logging. Reload window for changes to take effect."
                    },
                    "databricks.clusters.onlyShowAccessibleClusters": {
                        "type": "boolean",
                        "default": false,
                        "description": "Enable/disable filtering for only accessible clusters (clusters on which the current user can run code)"
                    },
                    "databricks.cli.verboseMode": {
                        "type": "boolean",
                        "default": false,
                        "description": "Enable verbose logging for databricks CLI (sync mode)."
                    },
                    "databricks.sync.destinationType": {
                        "type": "string",
                        "default": "workspace",
                        "enum": [
                            "workspace",
                            "repo"
                        ],
                        "description": "Use a folder in Workspace or a Databricks Repo as sync destination (Reload for changes to take effect).",
                        "enumDescriptions": [
                            "Use a folder in Workspace as sync destination",
                            "Use a Repo as sync destination"
                        ]
                    },
                    "databricks.overrideDatabricksConfigFile": {
                        "type": "string",
                        "default": "",
                        "description": "Override location of .databrickscfg file (default: DATABRICKS_CONFIG_FILE environment variable or ~/.databrickscfg)"
                    },
                    "databricks.experiments.optInto": {
                        "type": "array",
                        "default": [],
                        "items": {
                            "enum": [
                                "notebooks.dbconnect",
                                "views.cluster",
                                "views.workspace"
                            ],
                            "enumDescriptions": [
                                "Limited local notebook support using DB Connect v2.",
                                "Show cluster view in the explorer.",
                                "Show workspace browser in the explorer."
                            ],
                            "type": "string"
                        },
                        "uniqueItems": true,
                        "description": "Opt into experimental features."
                    },
                    "databricks.python.envFile": {
                        "type": "string",
                        "default": "",
                        "description": "Similar to python.envFile. Absolute path to a file containing environment variable definitions."
                    },
                    "databricks.wsfs.rearrangeCells": {
                        "type": "boolean",
                        "default": true,
                        "description": "Enable/disable rearranging cells in wrapper files created when using `workspace` as the sync destination. **Note:** It is recommended to NOT disable this setting. If you do disable it, you will need to manually handle sys.path for local imports in your notebooks."
                    },
                    "databricks.ipythonDir": {
                        "type": "string",
                        "description": "Absolute path to a directory for storing IPython files. Defaults to IPYTHONDIR environment variable (if set) or ~/.ipython."
                    }
                }
            }
        ]
    },
    "extensionDependencies": [
        "ms-python.python",
        "ms-toolsai.jupyter"
    ],
    "vsce": {
        "dependencies": false,
        "useYarn": false
    },
    "cli": {
        "version": "0.207.0"
    },
    "scripts": {
        "vscode:prepublish": "rm -rf out && yarn run package:compile && yarn run package:wrappers:write && yarn run package:jupyter-init-script:write && yarn run package:copy-webview-toolkit && yarn run generate-telemetry",
        "package": "vsce package --baseContentUrl https://github.com/databricks/databricks-vscode/blob/${TAG:-main}/packages/databricks-vscode --baseImagesUrl https://raw.githubusercontent.com/databricks/databricks-vscode/${TAG:-main}/packages/databricks-vscode",
        "package:linux:x64": "./scripts/package-vsix.sh linux-x64",
        "package:linux:arm64": "./scripts/package-vsix.sh linux-arm64",
        "package:darwin:x64": "./scripts/package-vsix.sh darwin-x64",
        "package:darwin:arm64": "./scripts/package-vsix.sh darwin-arm64",
        "package:win32:x64": "./scripts/package-vsix.sh win32-x64",
        "package:win32:arm64": "./scripts/package-vsix.sh win32-arm64",
        "package:all": "yarn run package:linux:x64 && yarn run package:linux:arm64 && yarn run package:darwin:x64 && yarn run package:darwin:arm64 && yarn run package:win32:x64 && yarn run package:win32:arm64",
        "package:cli:fetch": "bash ./scripts/fetch-databricks-cli.sh ${CLI_ARCH:-}",
        "package:cli:link": "rm -f ./bin/databricks && mkdir -p bin && ln -s ../../../../cli/cli bin/databricks",
        "package:wrappers:write": "ts-node ./scripts/writeIpynbWrapper.ts -s ./resources/python/notebook.workflow-wrapper.py -o ./resources/python/generated/notebook.workflow-wrapper.json",
        "package:jupyter-init-script:write": "ts-node ./scripts/writeJupyterInitFileWithVersion.ts",
        "package:compile": "yarn run esbuild:base",
        "package:copy-webview-toolkit": "cp ./node_modules/@vscode/webview-ui-toolkit/dist/toolkit.js ./out/toolkit.js",
        "esbuild:base": "esbuild ./src/extension.ts --bundle --outfile=out/extension.js --external:vscode --format=cjs --platform=node --sourcemap --target=es2019",
        "build": "yarn run package:wrappers:write && yarn run package:jupyter-init-script:write && tsc --build --force",
        "watch": "yarn run package:wrappers:write && yarn run package:jupyter-init-script:write && yarn run package:copy-webview-toolkit && tsc --build --watch --force",
        "fix": "eslint src --ext ts --fix && prettier . --write",
        "test:lint": "eslint src --ext ts && prettier . -c",
        "test:unit": "yarn run build && node ./out/test/runTest.js",
        "test:integ:prepare": "yarn run package",
        "test:integ:run": "wdio run src/test/e2e/wdio.conf.ts",
        "test:integ:sdk": "ts-mocha --type-check 'src/**/*.integ.ts'",
        "test:integ": "yarn run test:integ:prepare && yarn run test:integ:run && yarn run test:integ:sdk",
        "test:cov": "nyc yarn run test:unit",
        "test": "yarn run test:lint && yarn run test:unit",
        "clean": "rm -rf node_modules out .vscode-test",
        "generate-notice": "../../scripts/generate_notice.sh",
        "generate-telemetry": "ts-node ./scripts/generateTelemetry.ts"
    },
    "dependencies": {
        "@databricks/databricks-sdk": "../../vendor/databricks-sdk.tgz",
        "@databricks/databricks-vscode-types": "workspace:^",
        "@vscode/debugadapter": "^1.61.0",
        "@vscode/extension-telemetry": "^0.8.1",
        "@vscode/webview-ui-toolkit": "^1.2.2",
        "ansi-to-html": "^0.7.2",
        "bcryptjs": "^2.4.3",
        "triple-beam": "^1.4.1",
        "winston": "^3.10.0",
        "yaml": "^2.3.2"
    },
    "devDependencies": {
        "@istanbuljs/nyc-config-typescript": "^1.0.2",
        "@sinonjs/fake-timers": "^10.3.0",
        "@types/bcryptjs": "^2.4.2",
        "@types/chai": "^4.3.5",
        "@types/fs-extra": "^11.0.1",
        "@types/mocha": "^10.0.1",
        "@types/mock-require": "^2.0.1",
        "@types/node": "^20.4.2",
        "@types/sinonjs__fake-timers": "^8.1.2",
        "@types/tmp": "^0.2.3",
        "@types/triple-beam": "^1.3.2",
        "@types/vscode": "^1.69.1",
        "@types/yargs": "^17.0.24",
        "@typescript-eslint/eslint-plugin": "^6.0.0",
        "@typescript-eslint/parser": "^6.0.0",
        "@vscode/test-electron": "^2.3.3",
        "@wdio/cli": "^8.12.2",
        "@wdio/local-runner": "^8.12.1",
        "@wdio/mocha-framework": "^8.12.1",
        "@wdio/spec-reporter": "^8.12.2",
        "@wdio/types": "^8.10.4",
        "chai": "^4.3.7",
        "esbuild": "^0.19.4",
        "eslint": "^8.51.0",
        "fs-extra": "^11.1.1",
        "glob": "^10.3.3",
        "mocha": "^10.2.0",
        "mock-require": "^3.0.3",
        "nyc": "^15.1.0",
        "prettier": "^3.0.0",
        "tmp-promise": "^3.0.3",
        "ts-mocha": "^10.0.0",
        "ts-mockito": "^2.6.1",
        "ts-node": "^10.9.1",
<<<<<<< HEAD
        "typescript": "~5.1.0",
=======
        "typescript": "5.1.6",
>>>>>>> 00dc384a
        "vsce": "^2.15.0",
        "wdio-video-reporter": "^4.0.3",
        "wdio-vscode-service": "^5.2.0",
        "winston": "^3.10.0",
        "yargs": "^17.7.2"
    },
    "nyc": {
        "extends": "@istanbuljs/nyc-config-typescript",
        "check-coverage": false,
        "all": true,
        "skip-empty": true,
        "include": [
            "src/**/*.ts"
        ],
        "exclude": [
            "src/**/*.test.ts",
            "src/**/*.integ.ts"
        ],
        "reporter": [
            "lcov",
            "json"
        ],
        "report-dir": "coverage"
    }
}<|MERGE_RESOLUTION|>--- conflicted
+++ resolved
@@ -736,11 +736,7 @@
         "ts-mocha": "^10.0.0",
         "ts-mockito": "^2.6.1",
         "ts-node": "^10.9.1",
-<<<<<<< HEAD
-        "typescript": "~5.1.0",
-=======
         "typescript": "5.1.6",
->>>>>>> 00dc384a
         "vsce": "^2.15.0",
         "wdio-video-reporter": "^4.0.3",
         "wdio-vscode-service": "^5.2.0",
