{
    "name": "databricks",
    "displayName": "Databricks",
    "description": "IDE support for Databricks",
    "publisher": "databricks",
    "license": "LicenseRef-LICENSE",
<<<<<<< HEAD
    "version": "1.2.4",
=======
    "version": "1.2.5",
>>>>>>> 355490f9
    "engines": {
        "vscode": "^1.83.0"
    },
    "categories": [
        "Data Science",
        "Machine Learning"
    ],
    "keywords": [
        "spark",
        "databricks",
        "machine learning",
        "ml",
        "data science",
        "ds",
        "lakehouse"
    ],
    "pricing": "Free",
    "badges": [],
    "icon": "images/databricks-logo.png",
    "galleryBanner": {
        "theme": "light"
    },
    "homepage": "https://github.com/databricks/databricks-vscode/blob/main/README.md",
    "bugs": {
        "url": "https://github.com/databricks/databricks-vscode/issues"
    },
    "repository": {
        "type": "git",
        "url": "https://github.com/databricks/databricks-vscode.git"
    },
    "activationEvents": [
        "onCommand:databricks.*",
        "onTaskType:databricks",
        "onDebugResolve:databricks",
        "onDebugResolve:databricks-workflow",
        "workspaceContains:**/databricks.yml",
        "workspaceContains:**/bundle.yml",
        "workspaceContains:**/databricks.yaml",
        "workspaceContains:**/bundle.yaml",
        "workspaceContains:.databricks"
    ],
    "main": "out/extension.js",
    "types": "out/extension.d.ts",
    "contributes": {
        "commands": [
            {
                "command": "databricks.connection.logout",
                "title": "Logout",
                "category": "Databricks",
                "enablement": "databricks.context.activated && databricks.context.loggedIn"
            },
            {
                "command": "databricks.connection.configureWorkspace",
                "icon": "$(gear)",
                "title": "Configure workspace",
                "enablement": "databricks.context.activated",
                "category": "Databricks"
            },
            {
                "command": "databricks.connection.openDatabricksConfigFile",
                "title": "Open Databricks configuration file",
                "enablement": "databricks.context.activated",
                "category": "Databricks"
            },
            {
                "command": "databricks.connection.attachCluster",
                "title": "Attach cluster",
                "enablement": "databricks.context.activated && databricks.context.loggedIn",
                "icon": "$(plug)"
            },
            {
                "command": "databricks.connection.attachClusterQuickPick",
                "title": "Configure cluster",
                "category": "Databricks",
                "enablement": "databricks.context.activated && databricks.context.loggedIn",
                "icon": "$(gear)"
            },
            {
                "command": "databricks.connection.detachCluster",
                "title": "Detach cluster",
                "category": "Databricks",
                "enablement": "databricks.context.activated && databricks.context.loggedIn",
                "icon": "$(debug-disconnect)"
            },
            {
                "command": "databricks.sync.start",
                "title": "Start synchronization",
                "category": "Databricks",
                "enablement": "databricks.context.activated && databricks.context.loggedIn",
                "icon": "$(debug-start)"
            },
            {
                "command": "databricks.sync.startFull",
                "title": "Start synchronization (full sync)",
                "category": "Databricks",
                "enablement": "databricks.context.activated && databricks.context.loggedIn",
                "icon": "$(sync)"
            },
            {
                "command": "databricks.sync.stop",
                "title": "Stop synchronization",
                "category": "Databricks",
                "enablement": "databricks.context.activated && databricks.context.loggedIn",
                "icon": "$(stop-circle)"
            },
            {
                "command": "databricks.cluster.filterByAll",
                "title": "All",
                "enablement": "databricks.context.activated && databricks.context.loggedIn"
            },
            {
                "command": "databricks.cluster.filterByRunning",
                "title": "Running",
                "enablement": "databricks.context.activated && databricks.context.loggedIn"
            },
            {
                "command": "databricks.cluster.filterByMe",
                "title": "Created by me",
                "enablement": "databricks.context.activated && databricks.context.loggedIn"
            },
            {
                "command": "databricks.cluster.refresh",
                "icon": "$(refresh)",
                "title": "Refresh",
                "enablement": "databricks.context.activated && databricks.context.loggedIn"
            },
            {
                "command": "databricks.connection.attachSyncDestination",
                "title": "Configure sync destination",
                "category": "Databricks",
                "enablement": "databricks.context.activated && databricks.context.loggedIn",
                "icon": "$(gear)"
            },
            {
                "command": "databricks.connection.detachSyncDestination",
                "title": "Detach sync destination",
                "category": "Databricks",
                "enablement": "databricks.context.activated && databricks.context.loggedIn",
                "icon": "$(debug-disconnect)"
            },
            {
                "command": "databricks.run.runEditorContentsAsWorkflow",
                "title": "Run File as Workflow",
                "category": "Databricks",
                "enablement": "!inDebugMode",
                "icon": "$(play)"
            },
            {
                "command": "databricks.run.runEditorContents",
                "title": "Upload and Run File",
                "category": "Databricks",
                "enablement": "!inDebugMode",
                "icon": "$(play)"
            },
            {
                "command": "databricks.quickstart.open",
                "title": "Show Quickstart",
                "category": "Databricks"
            },
            {
                "command": "databricks.logs.openFolder",
                "title": "Open full logs",
                "category": "Databricks"
            },
            {
                "command": "databricks.autocomplete.configure",
                "title": "Configure autocomplete for Databricks globals",
                "category": "Databricks"
            },
            {
                "command": "databricks.cluster.start",
                "title": "Start Cluster",
                "icon": "$(debug-start)",
                "enablement": "databricks.context.activated && databricks.context.loggedIn",
                "category": "Databricks"
            },
            {
                "command": "databricks.cluster.stop",
                "title": "Stop Cluster",
                "icon": "$(stop-circle)",
                "enablement": "databricks.context.activated && databricks.context.loggedIn",
                "category": "Databricks"
            },
            {
                "command": "databricks.utils.openExternal",
                "title": "Open link externally",
                "icon": "$(link)",
                "category": "Databricks"
            },
            {
                "command": "databricks.wsfs.refresh",
                "title": "Refresh workspace filesystem view",
                "icon": "$(refresh)",
                "enablement": "databricks.context.activated && databricks.context.loggedIn && config.databricks.sync.destinationType == workspace",
                "category": "Databricks"
            },
            {
                "command": "databricks.wsfs.createFolder",
                "title": "Create Folder",
                "icon": "$(new-folder)",
                "enablement": "databricks.context.activated && databricks.context.loggedIn",
                "category": "Databricks"
            },
            {
                "command": "databricks.call",
                "title": "Call",
                "enablement": "databricks.context.activated",
                "category": "Databricks"
            },
            {
                "command": "databricks.internal.clearOverrides",
                "title": "Clear workspace overrides"
            },
            {
                "command": "databricks.notebookInitScript.verify",
                "title": "Verify Databricks notebook init scripts",
                "enablement": "databricks.context.activated && databricks.context.loggedIn",
                "category": "Databricks"
            },
            {
                "command": "databricks.connection.bundle.selectTarget",
                "icon": "$(gear)",
                "title": "Select a Databricks Asset Bundle target.",
                "enablement": "databricks.context.activated",
                "category": "Databricks"
            }
        ],
        "viewsContainers": {
            "activitybar": [
                {
                    "id": "databricksBar",
                    "title": "Databricks",
                    "icon": "resources/light/logo.svg"
                }
            ]
        },
        "views": {
            "databricksBar": [
                {
                    "id": "configurationView",
                    "name": "Configuration"
                },
                {
                    "id": "dabsResourceExplorerView",
                    "name": "DABs Resource Explorer",
                    "visibility": "visible",
                    "when": "databricks.context.bundle.isTargetSet"
                },
                {
                    "id": "workspaceFsView",
                    "name": "Workspace explorer",
                    "when": "config.databricks.sync.destinationType == workspace && databricks.feature.views.workspace"
                },
                {
                    "id": "clusterView",
                    "when": "databricks.feature.views.cluster",
                    "name": "Clusters"
                }
            ]
        },
        "viewsWelcome": [
            {
                "view": "configurationView",
                "contents": "In order to connect to a cluster you first have to configure your Databricks workspace:\n[Configure Databricks](command:databricks.connection.configureWorkspace)\n[Show Quickstart](command:databricks.quickstart.open)\nTo learn more about how to use Databricks with VS Code [read our docs](https://docs.databricks.com/dev-tools/vscode-ext.html).",
                "when": "workspaceFolderCount > 0"
            },
            {
                "view": "configurationView",
                "contents": "Please open a folder to start using Databricks on VSCode.\n[Open Folder](command:vscode.openFolder)",
                "when": "workspaceFolderCount == 0"
            }
        ],
        "menus": {
            "view/title": [
                {
                    "command": "databricks.connection.configureWorkspace",
                    "when": "view == configurationView",
                    "group": "navigation@3"
                },
                {
                    "command": "databricks.quickstart.open",
                    "when": "view == configurationView"
                },
                {
                    "when": "view == clusterView",
                    "group": "navigation@1",
                    "submenu": "databricks.cluster.filter"
                },
                {
                    "command": "databricks.cluster.refresh",
                    "when": "view == clusterView",
                    "group": "navigation@2"
                },
                {
                    "command": "databricks.wsfs.refresh",
                    "when": "view == workspaceFsView",
                    "group": "navigation@1"
                },
                {
                    "command": "databricks.wsfs.createFolder",
                    "when": "view == workspaceFsView",
                    "group": "navigation@1"
                }
            ],
            "databricks.cluster.filter": [
                {
                    "command": "databricks.cluster.filterByAll"
                },
                {
                    "command": "databricks.cluster.filterByMe"
                },
                {
                    "command": "databricks.cluster.filterByRunning"
                }
            ],
            "view/item/context": [
                {
                    "command": "databricks.utils.openExternal",
                    "when": "view == configurationView && viewItem =~ /^databricks.configuration.(cluster|sync).*$/",
                    "group": "inline@1"
                },
                {
                    "command": "databricks.connection.attachCluster",
                    "when": "view == clusterView",
                    "group": "inline@2"
                },
                {
                    "command": "databricks.connection.bundle.selectTarget",
                    "when": "view == configurationView && viewItem =~ /^databricks.configuration.target.*$/",
                    "group": "inline@2"
                },
                {
                    "command": "databricks.connection.configureWorkspace",
                    "when": "view == configurationView && viewItem =~ /^databricks.configuration.authType.*$/",
                    "group": "inline@2"
                },
                {
                    "command": "databricks.connection.attachClusterQuickPick",
                    "when": "view == configurationView && viewItem =~ /^databricks.configuration.cluster.*$/",
                    "group": "inline@2"
                },
                {
                    "command": "databricks.sync.start",
                    "when": "view == configurationView && viewItem == databricks.configuration.sync.stopped",
                    "group": "inline@0"
                },
                {
                    "command": "databricks.sync.stop",
                    "when": "view == configurationView && viewItem =~ /^databricks.configuration.sync.(?!error|stopped|selected).*$/",
                    "group": "inline@0"
                },
                {
                    "command": "databricks.cluster.stop",
                    "when": "view == configurationView && viewItem =~ /^databricks.configuration.cluster.(running|pending)$/",
                    "group": "inline@0"
                },
                {
                    "command": "databricks.cluster.start",
                    "when": "view == configurationView && viewItem == databricks.configuration.cluster.terminated",
                    "group": "inline@0"
                }
            ],
            "editor/title": [
                {
                    "submenu": "databricks.run",
                    "group": "navigation@0",
                    "when": "resourceLangId == python || resourceLangId == scala || resourceLangId == r || resourceLangId == sql || resourceExtname == .ipynb"
                }
            ],
            "databricks.run": [
                {
                    "command": "databricks.run.runEditorContents",
                    "when": "resourceLangId == python",
                    "group": "1_remote@1"
                },
                {
                    "command": "databricks.run.runEditorContentsAsWorkflow",
                    "when": "resourceLangId == python || resourceLangId == scala || resourceLangId == r || resourceLangId == sql || resourceExtname == .ipynb",
                    "group": "1_remote@2"
                }
            ],
            "commandPalette": [
                {
                    "command": "databricks.run.runEditorContents",
                    "when": "resourceLangId == python"
                },
                {
                    "command": "databricks.run.runEditorContentsAsWorkflow",
                    "when": "resourceLangId == python || resourceExtname == .ipynb"
                },
                {
                    "command": "databricks.wsfs.createFolder",
                    "when": "config.databricks.sync.destinationType == workspace"
                },
                {
                    "command": "databricks.wsfs.refresh",
                    "when": "config.databricks.sync.destinationType == workspace"
                },
                {
                    "command": "databricks.utils.openExternal",
                    "when": "false"
                },
                {
                    "command": "databricks.call",
                    "when": "false"
                }
            ],
            "explorer/context": [
                {
                    "command": "databricks.run.runEditorContents",
                    "when": "resourceLangId == python"
                },
                {
                    "command": "databricks.run.runEditorContentsAsWorkflow",
                    "when": "resourceLangId == python"
                }
            ]
        },
        "submenus": [
            {
                "id": "databricks.cluster.filter",
                "label": "Filter clusters ...",
                "icon": "$(filter)"
            },
            {
                "id": "databricks.run",
                "label": "Run on Databricks",
                "icon": {
                    "dark": "resources/dark/logo.svg",
                    "light": "resources/light/logo.svg"
                }
            }
        ],
        "taskDefinitions": [
            {
                "type": "databricks"
            }
        ],
        "problemMatchers": [
            {
                "name": "databricks-sync",
                "owner": "databricks",
                "fileLocation": "relative",
                "pattern": {
                    "regexp": "Putting (/Repos/.*)$",
                    "file": 1
                },
                "background": {
                    "activeOnStart": true,
                    "beginsPattern": "Remote file sync location:",
                    "endsPattern": "Initial Sync Complete$"
                }
            }
        ],
        "debuggers": [
            {
                "type": "databricks",
                "languages": [
                    "python"
                ],
                "label": "Databricks",
                "configurationAttributes": {
                    "launch": {
                        "required": [
                            "program"
                        ],
                        "properties": {
                            "program": {
                                "type": "string",
                                "description": "Absolute path to a python file."
                            },
                            "args": {
                                "type": "array",
                                "items": {
                                    "type": "string"
                                },
                                "description": "Command line arguments."
                            },
                            "env": {
                                "type": "object",
                                "items": {
                                    "type": "string"
                                },
                                "description": "Environment variables."
                            }
                        }
                    }
                },
                "initialConfigurations": [
                    {
                        "type": "databricks",
                        "request": "launch",
                        "name": "Run on Databricks",
                        "program": "${file}",
                        "args": [],
                        "env": {}
                    }
                ],
                "configurationSnippets": [
                    {
                        "label": "Databricks: Launch",
                        "description": "A new configuration for running a user selected Python file on Databricks.",
                        "body": {
                            "type": "databricks",
                            "request": "launch",
                            "name": "Run on Databricks",
                            "program": "^\"\\${file}\"",
                            "args": []
                        }
                    }
                ]
            },
            {
                "type": "databricks-workflow",
                "languages": [
                    "python",
                    "sql",
                    "r",
                    "scala"
                ],
                "label": "Databricks Workflow",
                "configurationAttributes": {
                    "launch": {
                        "required": [
                            "program"
                        ],
                        "properties": {
                            "program": {
                                "type": "string",
                                "description": "Absolute path to a python file."
                            },
                            "parameters": {
                                "type": "object",
                                "items": {
                                    "type": "string"
                                },
                                "description": "Values of the notebook widget parameters as specified by the key of the parameter."
                            },
                            "args": {
                                "type": "array",
                                "items": {
                                    "type": "string"
                                },
                                "description": "Command line arguments for Python tasks."
                            }
                        }
                    }
                },
                "initialConfigurations": [
                    {
                        "type": "databricks-workflow",
                        "request": "launch",
                        "name": "Run on Databricks as Workflow",
                        "program": "${file}",
                        "parameters": {},
                        "args": []
                    }
                ],
                "configurationSnippets": [
                    {
                        "label": "Databricks: Launch as Workflow",
                        "description": "A new configuration for running a user selected Python file on Databricks as a workflow.",
                        "body": {
                            "type": "databricks-workflow",
                            "request": "launch",
                            "name": "Run on Databricks as a Workflow",
                            "program": "^\"\\${file}\"",
                            "parameters": {},
                            "args": []
                        }
                    }
                ]
            }
        ],
        "configuration": [
            {
                "title": "Databricks",
                "properties": {
                    "databricks.logs.maxFieldLength": {
                        "type": "number",
                        "default": 40,
                        "description": "The maximum length of each field displayed in logs outputs panel."
                    },
                    "databricks.logs.truncationDepth": {
                        "type": "number",
                        "default": 2,
                        "description": "The max depth of logs to show without truncation."
                    },
                    "databricks.logs.maxArrayLength": {
                        "type": "number",
                        "default": 2,
                        "description": "The maximum number of items to show for array fields."
                    },
                    "databricks.logs.enabled": {
                        "type": "boolean",
                        "default": true,
                        "description": "Enable/disable logging. Reload window for changes to take effect."
                    },
                    "databricks.clusters.onlyShowAccessibleClusters": {
                        "type": "boolean",
                        "default": false,
                        "description": "Enable/disable filtering for only accessible clusters (clusters on which the current user can run code)"
                    },
                    "databricks.sync.destinationType": {
                        "type": "string",
                        "default": "workspace",
                        "enum": [
                            "workspace",
                            "repo"
                        ],
                        "description": "Use a folder in Workspace or a Databricks Repo as sync destination (Reload for changes to take effect).",
                        "enumDescriptions": [
                            "Use a folder in Workspace as sync destination",
                            "Use a Repo as sync destination"
                        ]
                    },
                    "databricks.overrideDatabricksConfigFile": {
                        "type": "string",
                        "default": "",
                        "description": "Override location of .databrickscfg file (default: DATABRICKS_CONFIG_FILE environment variable or ~/.databrickscfg)"
                    },
                    "databricks.experiments.optInto": {
                        "type": "array",
                        "default": [],
                        "items": {
                            "enum": [
                                "notebooks.dbconnect",
                                "views.cluster",
                                "views.workspace"
                            ],
                            "enumDescriptions": [
                                "Limited local notebook support using DB Connect v2.",
                                "Show cluster view in the explorer.",
                                "Show workspace browser in the explorer."
                            ],
                            "type": "string"
                        },
                        "uniqueItems": true,
                        "description": "Opt into experimental features."
                    },
                    "databricks.python.envFile": {
                        "type": "string",
                        "default": "",
                        "description": "Similar to python.envFile. Absolute path to a file containing environment variable definitions."
                    },
                    "databricks.wsfs.rearrangeCells": {
                        "type": "boolean",
                        "default": true,
                        "description": "Enable/disable rearranging cells in wrapper files created when using `workspace` as the sync destination. **Note:** It is recommended to NOT disable this setting. If you do disable it, you will need to manually handle sys.path for local imports in your notebooks."
                    },
                    "databricks.ipythonDir": {
                        "type": "string",
                        "description": "Absolute path to a directory for storing IPython files. Defaults to IPYTHONDIR environment variable (if set) or ~/.ipython."
                    },
                    "databricks.bundle.remoteStateRefreshInterval": {
                        "type": "number",
                        "default": 5,
                        "description": "The interval in minutes at which the remote state of the bundle is refreshed."
                    }
                }
            }
        ]
    },
    "extensionDependencies": [
        "ms-python.python",
        "ms-toolsai.jupyter"
    ],
    "vsce": {
        "dependencies": false,
        "useYarn": false
    },
    "cli": {
<<<<<<< HEAD
        "version": "0.210.3"
=======
        "version": "0.212.0"
>>>>>>> 355490f9
    },
    "scripts": {
        "vscode:prepublish": "rm -rf out && yarn run package:compile && yarn run package:wrappers:write && yarn run package:jupyter-init-script:write && yarn run package:copy-webview-toolkit && yarn run generate-telemetry",
        "package": "vsce package --baseContentUrl https://github.com/databricks/databricks-vscode/blob/${TAG:-main}/packages/databricks-vscode --baseImagesUrl https://raw.githubusercontent.com/databricks/databricks-vscode/${TAG:-main}/packages/databricks-vscode",
        "package:linux:x64": "./scripts/package-vsix.sh linux-x64",
        "package:linux:arm64": "./scripts/package-vsix.sh linux-arm64",
        "package:darwin:x64": "./scripts/package-vsix.sh darwin-x64",
        "package:darwin:arm64": "./scripts/package-vsix.sh darwin-arm64",
        "package:win32:x64": "./scripts/package-vsix.sh win32-x64",
        "package:win32:arm64": "./scripts/package-vsix.sh win32-arm64",
        "package:all": "yarn run package:linux:x64 && yarn run package:linux:arm64 && yarn run package:darwin:x64 && yarn run package:darwin:arm64 && yarn run package:win32:x64 && yarn run package:win32:arm64",
        "package:cli:fetch": "bash ./scripts/fetch-databricks-cli.sh ${CLI_ARCH:-}",
        "package:cli:link": "rm -f ./bin/databricks && mkdir -p bin && ln -s ../../../../cli/cli bin/databricks",
        "package:wrappers:write": "ts-node ./scripts/writeIpynbWrapper.ts -s ./resources/python/notebook.workflow-wrapper.py -o ./resources/python/generated/notebook.workflow-wrapper.json",
        "package:jupyter-init-script:write": "ts-node ./scripts/writeJupyterInitFileWithVersion.ts",
        "package:bundle-schema:write": "yarn package:cli:fetch && ts-node ./scripts/writeBundleSchema.ts ./bin/databricks ./src/bundle/BundleSchema.d.ts",
        "package:compile": "yarn run esbuild:base",
        "package:copy-webview-toolkit": "cp ./node_modules/@vscode/webview-ui-toolkit/dist/toolkit.js ./out/toolkit.js",
        "esbuild:base": "esbuild ./src/extension.ts --bundle --outfile=out/extension.js --external:vscode --format=cjs --platform=node --sourcemap --target=es2019",
        "build": "yarn run package:wrappers:write && yarn run package:jupyter-init-script:write && tsc --build --force",
        "watch": "yarn run package:wrappers:write && yarn run package:jupyter-init-script:write && yarn run package:copy-webview-toolkit && tsc --build --watch --force",
        "fix": "eslint src --ext ts --fix && prettier . --write",
        "test:lint": "eslint src --ext ts && prettier . -c",
        "test:unit": "yarn run build && node ./out/test/runTest.js",
        "test:integ:prepare": "yarn run package",
        "test:integ:run": "wdio run src/test/e2e/wdio.conf.ts",
        "test:integ:sdk": "ts-mocha --type-check 'src/sdk-extensions/**/*.integ.ts'",
        "test:integ": "yarn run test:integ:prepare && yarn run test:integ:run && yarn run test:integ:sdk",
        "test:cov": "nyc yarn run test:unit",
        "test": "yarn run test:lint && yarn run test:unit",
        "clean": "rm -rf node_modules out .vscode-test",
        "generate-notice": "../../scripts/generate_notice.sh",
        "generate-telemetry": "ts-node ./scripts/generateTelemetry.ts"
    },
    "dependencies": {
        "@databricks/databricks-sdk": "file:../../vendor/databricks-sdk.tgz",
        "@databricks/databricks-vscode-types": "workspace:^",
        "@types/lodash": "^4.14.202",
        "@vscode/debugadapter": "^1.64.0",
        "@vscode/extension-telemetry": "^0.9.1",
        "@vscode/webview-ui-toolkit": "^1.4.0",
        "add": "^2.0.6",
        "ansi-to-html": "^0.7.2",
        "bcryptjs": "^2.4.3",
        "lodash": "^4.17.21",
        "triple-beam": "^1.4.1",
        "winston": "^3.11.0",
        "yaml": "^2.3.4"
    },
    "devDependencies": {
        "@istanbuljs/nyc-config-typescript": "^1.0.2",
        "@sinonjs/fake-timers": "^11.2.2",
<<<<<<< HEAD
        "@types/bcryptjs": "^2.4.6",
        "@types/chai": "^4.3.11",
        "@types/eslint": "^8.44.9",
        "@types/fs-extra": "^11.0.4",
        "@types/mocha": "^10.0.6",
        "@types/mock-require": "^2.0.3",
        "@types/node": "^20.10.4",
        "@types/sinonjs__fake-timers": "^8.1.5",
        "@types/tmp": "^0.2.6",
        "@types/triple-beam": "^1.3.5",
        "@types/vscode": "^1.83.0",
        "@types/yargs": "^17.0.32",
        "@typescript-eslint/eslint-plugin": "^6.14.0",
        "@typescript-eslint/parser": "^6.14.0",
        "@typescript-eslint/utils": "^6.14.0",
        "@vscode/test-electron": "^2.3.8",
        "@wdio/cli": "^8.26.1",
        "@wdio/local-runner": "^8.26.1",
        "@wdio/mocha-framework": "^8.24.12",
        "@wdio/spec-reporter": "^8.24.12",
        "@wdio/types": "^8.24.12",
        "chai": "^4.3.10",
        "esbuild": "^0.19.9",
        "eslint": "^8.55.0",
        "eslint-plugin-local-rules": "^2.0.1",
        "fs-extra": "^11.2.0",
        "glob": "^10.3.10",
        "json-schema-to-typescript": "^13.1.1",
=======
        "@types/bcryptjs": "^2.4.2",
        "@types/chai": "^4.3.5",
        "@types/fs-extra": "^11.0.1",
        "@types/mocha": "^10.0.1",
        "@types/mock-require": "^2.0.1",
        "@types/node": "^20.4.2",
        "@types/sinonjs__fake-timers": "^8.1.2",
        "@types/tmp": "^0.2.3",
        "@types/triple-beam": "^1.3.2",
        "@types/vscode": "^1.69.1",
        "@types/yargs": "^17.0.24",
        "@typescript-eslint/eslint-plugin": "^6.0.0",
        "@typescript-eslint/parser": "^6.0.0",
        "@vscode/test-electron": "^2.3.8",
        "@wdio/cli": "^8.12.2",
        "@wdio/local-runner": "^8.12.1",
        "@wdio/mocha-framework": "^8.12.1",
        "@wdio/spec-reporter": "^8.12.2",
        "@wdio/types": "^8.10.4",
        "chai": "^4.3.7",
        "esbuild": "^0.19.4",
        "eslint": "^8.51.0",
        "fs-extra": "^11.1.1",
        "glob": "^10.3.3",
>>>>>>> 355490f9
        "mocha": "^10.2.0",
        "mock-require": "^3.0.3",
        "nyc": "^15.1.0",
        "prettier": "^3.1.1",
        "tmp-promise": "^3.0.3",
        "ts-mocha": "^10.0.0",
        "ts-mockito": "^2.6.1",
        "ts-node": "^10.9.2",
        "typescript": "^5.3.3",
        "vsce": "^2.15.0",
        "wdio-video-reporter": "^4.0.5",
        "wdio-vscode-service": "^5.2.2",
        "yargs": "^17.7.2"
    },
    "nyc": {
        "extends": "@istanbuljs/nyc-config-typescript",
        "check-coverage": false,
        "all": true,
        "skip-empty": true,
        "include": [
            "src/**/*.ts"
        ],
        "exclude": [
            "src/**/*.test.ts",
            "src/**/*.integ.ts"
        ],
        "reporter": [
            "lcov",
            "json"
        ],
        "report-dir": "coverage"
    }
}<|MERGE_RESOLUTION|>--- conflicted
+++ resolved
@@ -4,11 +4,7 @@
     "description": "IDE support for Databricks",
     "publisher": "databricks",
     "license": "LicenseRef-LICENSE",
-<<<<<<< HEAD
-    "version": "1.2.4",
-=======
     "version": "1.2.5",
->>>>>>> 355490f9
     "engines": {
         "vscode": "^1.83.0"
     },
@@ -681,11 +677,7 @@
         "useYarn": false
     },
     "cli": {
-<<<<<<< HEAD
-        "version": "0.210.3"
-=======
         "version": "0.212.0"
->>>>>>> 355490f9
     },
     "scripts": {
         "vscode:prepublish": "rm -rf out && yarn run package:compile && yarn run package:wrappers:write && yarn run package:jupyter-init-script:write && yarn run package:copy-webview-toolkit && yarn run generate-telemetry",
@@ -738,7 +730,6 @@
     "devDependencies": {
         "@istanbuljs/nyc-config-typescript": "^1.0.2",
         "@sinonjs/fake-timers": "^11.2.2",
-<<<<<<< HEAD
         "@types/bcryptjs": "^2.4.6",
         "@types/chai": "^4.3.11",
         "@types/eslint": "^8.44.9",
@@ -767,32 +758,6 @@
         "fs-extra": "^11.2.0",
         "glob": "^10.3.10",
         "json-schema-to-typescript": "^13.1.1",
-=======
-        "@types/bcryptjs": "^2.4.2",
-        "@types/chai": "^4.3.5",
-        "@types/fs-extra": "^11.0.1",
-        "@types/mocha": "^10.0.1",
-        "@types/mock-require": "^2.0.1",
-        "@types/node": "^20.4.2",
-        "@types/sinonjs__fake-timers": "^8.1.2",
-        "@types/tmp": "^0.2.3",
-        "@types/triple-beam": "^1.3.2",
-        "@types/vscode": "^1.69.1",
-        "@types/yargs": "^17.0.24",
-        "@typescript-eslint/eslint-plugin": "^6.0.0",
-        "@typescript-eslint/parser": "^6.0.0",
-        "@vscode/test-electron": "^2.3.8",
-        "@wdio/cli": "^8.12.2",
-        "@wdio/local-runner": "^8.12.1",
-        "@wdio/mocha-framework": "^8.12.1",
-        "@wdio/spec-reporter": "^8.12.2",
-        "@wdio/types": "^8.10.4",
-        "chai": "^4.3.7",
-        "esbuild": "^0.19.4",
-        "eslint": "^8.51.0",
-        "fs-extra": "^11.1.1",
-        "glob": "^10.3.3",
->>>>>>> 355490f9
         "mocha": "^10.2.0",
         "mock-require": "^3.0.3",
         "nyc": "^15.1.0",
