--- conflicted
+++ resolved
@@ -544,15 +544,10 @@
     "dependencies": {
         "@databricks/databricks-sdk": "*",
         "@databricks/databricks-vscode-types": "workspace:^",
-<<<<<<< HEAD
         "@types/triple-beam": "^1.3.2",
-        "@vscode/debugadapter": "^1.57.0",
-        "@vscode/webview-ui-toolkit": "^1.0.1",
+        "@vscode/debugadapter": "^1.58.0",
+        "@vscode/webview-ui-toolkit": "^1.1.0",
         "triple-beam": "^1.3.0"
-=======
-        "@vscode/debugadapter": "^1.58.0",
-        "@vscode/webview-ui-toolkit": "^1.1.0"
->>>>>>> 890dd563
     },
     "devDependencies": {
         "@istanbuljs/nyc-config-typescript": "^1.0.2",
