{
    "name": "databricks-vscode",
    "displayName": "Databricks for Visual Studio Code",
    "description": "IDE support for Databricks",
    "publisher": "databricks",
<<<<<<< HEAD
    "license": "LicenseRef-LICENSE",
    "version": "0.0.7",
=======
    "license": "UNLICENSED",
    "version": "0.0.8",
>>>>>>> 332041d2
    "engines": {
        "vscode": "^1.69.1"
    },
    "categories": [
        "Data Science",
        "Machine Learning"
    ],
    "keywords": [
        "spark",
        "databricks",
        "machine learning",
        "ml",
        "data science",
        "ds",
        "lakehouse"
    ],
    "pricing": "Free",
    "preview": true,
    "badges": [],
    "icon": "images/databricks-logo.png",
    "galleryBanner": {
        "theme": "light"
    },
    "homepage": "https://github.com/databricks/databricks-vscode/blob/main/README.md",
    "bugs": {
        "url": "https://github.com/databricks/databricks-vscode/issues"
    },
    "repository": {
        "type": "git",
        "url": "https://github.com/databricks/databricks-vscode.git"
    },
    "activationEvents": [
        "onCommand:databricks.*",
        "onView:configurationView",
        "onView:clusterView",
        "onTaskType:databricks",
        "onDebugResolve:databricks",
        "onDebugResolve:databricks-workflow"
    ],
    "main": "out/extension.js",
    "types": "out/extension.d.ts",
    "contributes": {
        "commands": [
            {
                "command": "databricks.connection.logout",
                "title": "Logout",
                "category": "Databricks"
            },
            {
                "command": "databricks.connection.configureWorkspace",
                "icon": "$(gear)",
                "title": "Configure workspace",
                "category": "Databricks"
            },
            {
                "command": "databricks.connection.openDatabricksConfigFile",
                "title": "Open Databricks configuration file",
                "category": "Databricks"
            },
            {
                "command": "databricks.connection.attachCluster",
                "title": "Attach cluster",
                "icon": "$(plug)"
            },
            {
                "command": "databricks.connection.attachClusterQuickPick",
                "title": "Configure cluster",
                "category": "Databricks",
                "icon": "$(gear)"
            },
            {
                "command": "databricks.connection.detachCluster",
                "title": "Detach cluster",
                "category": "Databricks",
                "icon": "$(debug-disconnect)"
            },
            {
                "command": "databricks.sync.start",
                "title": "Start synchronization",
                "category": "Databricks",
                "icon": "$(sync)"
            },
            {
                "command": "databricks.sync.startFull",
                "title": "Start synchronization (full sync)",
                "category": "Databricks",
                "icon": "$(sync)"
            },
            {
                "command": "databricks.sync.stop",
                "title": "Stop synchronization",
                "category": "Databricks",
                "icon": "$(sync-ignored)"
            },
            {
                "command": "databricks.cluster.filterByAll",
                "title": "All"
            },
            {
                "command": "databricks.cluster.filterByRunning",
                "title": "Running"
            },
            {
                "command": "databricks.cluster.filterByMe",
                "title": "Created by me"
            },
            {
                "command": "databricks.cluster.refresh",
                "icon": "$(refresh)",
                "title": "Refresh"
            },
            {
                "command": "databricks.connection.attachSyncDestination",
                "title": "Configure sync destination",
                "category": "Databricks",
                "icon": "$(gear)"
            },
            {
                "command": "databricks.connection.detachSyncDestination",
                "title": "Detach sync destination",
                "category": "Databricks",
                "icon": "$(debug-disconnect)"
            },
            {
                "command": "databricks.run.runEditorContentsAsWorkflow",
                "title": "Run File as Workflow on Databricks",
                "category": "Databricks",
                "enablement": "!inDebugMode",
                "icon": "$(play)"
            },
            {
                "command": "databricks.run.runEditorContents",
                "title": "Run File on Databricks",
                "category": "Databricks",
                "enablement": "!inDebugMode",
                "icon": "$(play)"
            },
            {
                "command": "databricks.quickstart.open",
                "title": "Show Quickstart",
                "category": "Databricks"
            },
            {
                "command": "databricks.logs.openFolder",
                "title": "Open full logs",
                "category": "Databricks"
            },
            {
                "command": "databricks.autocomplete.configure",
                "title": "Configure autocomplete for Databricks globals",
                "category": "Databricks"
            },
            {
                "command": "databricks.cluster.start",
                "title": "Start Cluster",
                "icon": "$(debug-start)"
            },
            {
                "command": "databricks.cluster.stop",
                "title": "Stop Cluster",
                "icon": "$(debug-stop)"
            },
            {
                "command": "databricks.utils.openExternal",
                "title": "Open link externally",
                "icon": "$(link)"
            }
        ],
        "viewsContainers": {
            "activitybar": [
                {
                    "id": "databricksBar",
                    "title": "Databricks",
                    "icon": "resources/light/logo.svg"
                }
            ]
        },
        "views": {
            "databricksBar": [
                {
                    "id": "configurationView",
                    "name": "Configuration"
                },
                {
                    "id": "clusterView",
                    "name": "Clusters"
                }
            ]
        },
        "viewsWelcome": [
            {
                "view": "configurationView",
                "contents": "In order to connect to a cluster you first have to configure your Databricks workspace:\n[Configure Databricks](command:databricks.connection.configureWorkspace)\n[Show Quickstart](command:databricks.quickstart.open)\nTo learn more about how to use Databricks with VS Code [read our docs](https://docs.databricks.com/dev-tools/vscode-ext.html).",
                "when": "workspaceFolderCount > 0"
            },
            {
                "view": "configurationView",
                "contents": "Please open a folder to start using Databricks on VSCode.\n[Open Folder](command:vscode.openFolder)",
                "when": "workspaceFolderCount == 0"
            }
        ],
        "menus": {
            "view/title": [
                {
                    "command": "databricks.connection.configureWorkspace",
                    "when": "view == configurationView",
                    "group": "navigation@3"
                },
                {
                    "command": "databricks.quickstart.open",
                    "when": "view == configurationView"
                },
                {
                    "when": "view == clusterView",
                    "group": "navigation@1",
                    "submenu": "databricks.cluster.filter"
                },
                {
                    "command": "databricks.cluster.refresh",
                    "when": "view == clusterView",
                    "group": "navigation@2"
                }
            ],
            "databricks.cluster.filter": [
                {
                    "command": "databricks.cluster.filterByAll"
                },
                {
                    "command": "databricks.cluster.filterByMe"
                },
                {
                    "command": "databricks.cluster.filterByRunning"
                }
            ],
            "view/item/context": [
                {
                    "command": "databricks.connection.attachCluster",
                    "when": "view == clusterView",
                    "group": "inline@1"
                },
                {
                    "command": "databricks.connection.configureWorkspace",
                    "when": "view == configurationView && viewItem == workspace",
                    "group": "inline@1"
                },
                {
                    "command": "databricks.connection.attachClusterQuickPick",
                    "when": "view == configurationView && viewItem == clusterDetached",
                    "group": "inline@1"
                },
                {
                    "command": "databricks.connection.attachClusterQuickPick",
                    "when": "view == configurationView && viewItem == clusterRunning || view == configurationView && viewItem == clusterStopped || view == configurationView && viewItem == clusterPending",
                    "group": "inline@1"
                },
                {
                    "command": "databricks.connection.attachSyncDestination",
                    "when": "view == configurationView && viewItem == syncDetached",
                    "group": "inline@1"
                },
                {
                    "command": "databricks.connection.attachSyncDestination",
                    "when": "view == configurationView && viewItem == syncStopped || view == configurationView && viewItem == syncRunning",
                    "group": "inline@1"
                },
                {
                    "command": "databricks.sync.start",
                    "when": "view == configurationView && viewItem == syncStopped",
                    "group": "inline@0"
                },
                {
                    "command": "databricks.sync.stop",
                    "when": "view == configurationView && viewItem == syncRunning",
                    "group": "inline@0"
                },
                {
                    "command": "databricks.cluster.stop",
                    "when": "view == configurationView && viewItem == clusterRunning || view == configurationView && viewItem == clusterPending",
                    "group": "inline@0"
                },
                {
                    "command": "databricks.cluster.start",
                    "when": "view == configurationView && viewItem == clusterStopped",
                    "group": "inline@0"
                },
                {
                    "command": "databricks.utils.openExternal",
                    "when": "view == configurationView && viewItem =~ /^.*databricks-link.*$/ || view == clusterView && viewItem =~ /^.*databricks-link.*$/",
                    "group": "inline@0"
                }
            ],
            "editor/title/run": [
                {
                    "command": "databricks.run.runEditorContents",
                    "when": "resourceLangId == python",
                    "group": "navigation@1"
                },
                {
                    "command": "databricks.run.runEditorContentsAsWorkflow",
                    "when": "resourceLangId == python || resourceExtname == .ipynb",
                    "group": "navigation@1"
                }
            ],
            "commandPalette": [
                {
                    "command": "databricks.run.runEditorContents",
                    "when": "resourceLangId == python"
                },
                {
                    "command": "databricks.run.runEditorContentsAsWorkflow",
                    "when": "resourceLangId == python"
                }
            ],
            "explorer/context": [
                {
                    "command": "databricks.run.runEditorContents",
                    "when": "resourceLangId == python"
                },
                {
                    "command": "databricks.run.runEditorContentsAsWorkflow",
                    "when": "resourceLangId == python"
                }
            ]
        },
        "submenus": [
            {
                "id": "databricks.cluster.filter",
                "label": "Filter clusters ...",
                "icon": "$(filter)"
            }
        ],
        "taskDefinitions": [
            {
                "type": "databricks"
            }
        ],
        "problemMatchers": [
            {
                "name": "bricks-sync",
                "owner": "bricks",
                "fileLocation": "relative",
                "pattern": {
                    "regexp": "Putting (/Repos/.*)$",
                    "file": 1
                },
                "background": {
                    "activeOnStart": true,
                    "beginsPattern": "Remote file sync location:",
                    "endsPattern": "Initial Sync Complete$"
                }
            }
        ],
        "debuggers": [
            {
                "type": "databricks",
                "languages": [
                    "python"
                ],
                "label": "Databricks",
                "configurationAttributes": {
                    "launch": {
                        "required": [
                            "program"
                        ],
                        "properties": {
                            "program": {
                                "type": "string",
                                "description": "Absolute path to a python file."
                            },
                            "args": {
                                "type": "array",
                                "items": {
                                    "type": "string"
                                },
                                "description": "Command line arguments."
                            },
                            "env": {
                                "type": "object",
                                "items": {
                                    "type": "string"
                                },
                                "description": "Environment variables."
                            }
                        }
                    }
                },
                "initialConfigurations": [
                    {
                        "type": "databricks",
                        "request": "launch",
                        "name": "Run on Databricks",
                        "program": "${file}",
                        "args": [],
                        "env": {}
                    }
                ],
                "configurationSnippets": [
                    {
                        "label": "Databricks: Launch",
                        "description": "A new configuration for running a user selected Python file on Databricks.",
                        "body": {
                            "type": "databricks",
                            "request": "launch",
                            "name": "Run on Databricks",
                            "program": "^\"\\${file}\"",
                            "args": []
                        }
                    }
                ]
            },
            {
                "type": "databricks-workflow",
                "languages": [
                    "python"
                ],
                "label": "Databricks Workflow",
                "configurationAttributes": {
                    "launch": {
                        "required": [
                            "program"
                        ],
                        "properties": {
                            "program": {
                                "type": "string",
                                "description": "Absolute path to a python file."
                            },
                            "parameters": {
                                "type": "object",
                                "items": {
                                    "type": "string"
                                },
                                "description": "Values of the notebook widget parameters as specified by the key of the parameter."
                            },
                            "args": {
                                "type": "array",
                                "items": {
                                    "type": "string"
                                },
                                "description": "Command line arguments for Python tasks."
                            }
                        }
                    }
                },
                "initialConfigurations": [
                    {
                        "type": "databricks-workflow",
                        "request": "launch",
                        "name": "Run on Databricks as Workflow",
                        "program": "${file}",
                        "parameters": {},
                        "args": []
                    }
                ],
                "configurationSnippets": [
                    {
                        "label": "Databricks: Launch as Workflow",
                        "description": "A new configuration for running a user selected Python file on Databricks as a workflow.",
                        "body": {
                            "type": "databricks-workflow",
                            "request": "launch",
                            "name": "Run on Databricks as a Workflow",
                            "program": "^\"\\${file}\"",
                            "parameters": {},
                            "args": []
                        }
                    }
                ]
            }
        ],
        "configuration": [
            {
                "title": "Databricks",
                "properties": {
                    "databricks.logs.maxFieldLength": {
                        "type": "number",
                        "default": 40,
                        "description": "The maximum length of each field displayed in logs outputs panel."
                    },
                    "databricks.logs.truncationDepth": {
                        "type": "number",
                        "default": 2,
                        "description": "The max depth of logs to show without truncation."
                    },
                    "databricks.logs.maxArrayLength": {
                        "type": "number",
                        "default": 2,
                        "description": "The maximum number of items to show for array fields."
                    },
                    "databricks.logs.enabled": {
                        "type": "boolean",
                        "default": true,
                        "description": "Enable/disable logging. Reload window for changes to take effect."
                    },
                    "databricks.clusters.onlyShowAccessibleClusters": {
                        "type": "boolean",
                        "default": false,
                        "description": "Enable/disable filtering for only accessible clusters (clusters on which the current user can run code)"
                    },
                    "databricks.bricks.verboseMode": {
                        "type": "boolean",
                        "default": false,
                        "description": "Enable verbose logging for bricks CLI (sync mode)."
                    }
                }
            }
        ]
    },
    "extensionDependencies": [
        "ms-python.python"
    ],
    "vsce": {
        "dependencies": false,
        "useYarn": false
    },
    "scripts": {
        "vscode:prepublish": "rm -rf out && yarn run package:compile && yarn run package:copy-webview-toolkit",
        "package": "vsce package",
        "package:cli:fetch": "BRICKS_VERSION=v0.0.14 && bash ./scripts/fetch-bricks-cli.sh ${BRICKS_VERSION} ${BRICKS_ARCH:-}",
        "package:cli:link": "rm -f ./bin/bricks && ln -s ../../../../bricks/bricks bin",
        "package:compile": "yarn run esbuild:base",
        "package:copy-webview-toolkit": "cp ./node_modules/@vscode/webview-ui-toolkit/dist/toolkit.js ./out/toolkit.js",
        "esbuild:base": "esbuild ./src/extension.ts --bundle --outfile=out/extension.js --external:vscode --format=cjs --platform=node --sourcemap --target=es2019",
        "build": "tsc",
        "watch": "yarn run package:copy-webview-toolkit && tsc -w",
        "fix": "eslint src --ext ts --fix && prettier . --write",
        "test:lint": "eslint src --ext ts && prettier . -c",
        "test:unit": "yarn run build && node ./out/test/runTest.js",
        "test:integ:prepare": "yarn run package && rm -rf extension && mkdir -p extension && unzip databricks*.vsix -d extension",
        "test:integ:run": "wdio run src/test/e2e/wdio.conf.ts",
        "test:integ": "yarn run test:integ:prepare && yarn run test:integ:run",
        "test:cov": "nyc yarn run test:unit",
        "test": "yarn run test:lint && yarn run test:unit",
        "clean": "rm -rf node_modules out .vscode-test",
        "ts-node": "ts-node"
    },
    "dependencies": {
        "@databricks/databricks-sdk": "workspace:^",
        "@databricks/databricks-vscode-types": "workspace:^",
        "@vscode/debugadapter": "^1.58.0",
        "@vscode/webview-ui-toolkit": "^1.2.0",
        "ansi-to-html": "^0.7.2",
        "triple-beam": "^1.3.0",
        "winston": "^3.8.2"
    },
    "devDependencies": {
        "@istanbuljs/nyc-config-typescript": "^1.0.2",
        "@sinonjs/fake-timers": "^10.0.0",
        "@types/fs-extra": "^9.0.13",
        "@types/glob": "^8.0.0",
        "@types/mocha": "^10.0.1",
        "@types/mock-require": "^2.0.1",
        "@types/node": "^18.11.14",
        "@types/sinonjs__fake-timers": "^8.1.2",
        "@types/tmp": "^0.2.3",
        "@types/triple-beam": "^1.3.2",
        "@types/vscode": "^1.69.1",
        "@types/yargs": "^17.0.17",
        "@typescript-eslint/eslint-plugin": "^5.46.1",
        "@typescript-eslint/parser": "^5.46.1",
        "@vscode/test-electron": "^2.2.1",
        "@wdio/cli": "^7.27.0",
        "@wdio/local-runner": "^7.27.0",
        "@wdio/mocha-framework": "^7.26.0",
        "@wdio/spec-reporter": "^7.26.0",
        "@wdio/types": "^7.26.0",
        "esbuild": "^0.16.4",
        "eslint": "^8.29.0",
        "fs-extra": "^11.1.0",
        "glob": "^8.0.3",
        "mocha": "^10.2.0",
        "mock-require": "^3.0.3",
        "nyc": "^15.1.0",
        "prettier": "^2.8.1",
        "tmp-promise": "^3.0.3",
        "ts-mockito": "^2.6.1",
        "ts-node": "^10.9.1",
        "typescript": "^4.9.4",
        "vsce": "^2.15.0",
        "wdio-video-reporter": "^3.3.0",
        "wdio-vscode-service": "^4.2.1",
        "winston": "^3.8.2",
        "yargs": "^17.6.2"
    },
    "nyc": {
        "extends": "@istanbuljs/nyc-config-typescript",
        "check-coverage": false,
        "all": true,
        "skip-empty": true,
        "include": [
            "src/**/*.ts"
        ],
        "exclude": [
            "src/**/*.test.ts",
            "src/**/*.integ.ts"
        ],
        "reporter": [
            "lcov",
            "json"
        ],
        "report-dir": "coverage"
    }
}<|MERGE_RESOLUTION|>--- conflicted
+++ resolved
@@ -3,13 +3,8 @@
     "displayName": "Databricks for Visual Studio Code",
     "description": "IDE support for Databricks",
     "publisher": "databricks",
-<<<<<<< HEAD
     "license": "LicenseRef-LICENSE",
-    "version": "0.0.7",
-=======
-    "license": "UNLICENSED",
     "version": "0.0.8",
->>>>>>> 332041d2
     "engines": {
         "vscode": "^1.69.1"
     },
