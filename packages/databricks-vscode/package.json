{
    "name": "databricks",
    "displayName": "Databricks",
    "description": "IDE support for Databricks",
    "publisher": "databricks",
    "license": "LicenseRef-LICENSE",
    "version": "2.0.0",
    "engines": {
        "vscode": "^1.86.0"
    },
    "categories": [
        "Data Science",
        "Machine Learning"
    ],
    "keywords": [
        "spark",
        "databricks",
        "machine learning",
        "ml",
        "data science",
        "ds",
        "lakehouse"
    ],
    "pricing": "Free",
    "badges": [],
    "icon": "images/databricks-logo.png",
    "galleryBanner": {
        "theme": "light"
    },
    "homepage": "https://github.com/databricks/databricks-vscode/blob/main/README.md",
    "bugs": {
        "url": "https://github.com/databricks/databricks-vscode/issues"
    },
    "repository": {
        "type": "git",
        "url": "https://github.com/databricks/databricks-vscode.git"
    },
    "activationEvents": [
        "onCommand:databricks.*",
        "onTaskType:databricks",
        "onDebugResolve:databricks",
        "onDebugResolve:databricks-workflow",
        "workspaceContains:**/databricks.yml",
        "workspaceContains:**/bundle.yml",
        "workspaceContains:**/databricks.yaml",
        "workspaceContains:**/bundle.yaml",
        "workspaceContains:.databricks"
    ],
    "main": "out/extension.js",
    "types": "out/extension.d.ts",
    "contributes": {
        "commands": [
            {
                "command": "databricks.connection.logout",
                "title": "Logout",
                "category": "Databricks",
                "enablement": "databricks.context.activated && databricks.context.loggedIn"
            },
            {
                "command": "databricks.connection.configureLogin",
                "icon": "$(gear)",
                "title": "Sign in to Databricks workspace",
                "enablement": "databricks.context.activated",
                "category": "Databricks"
            },
            {
                "command": "databricks.connection.openDatabricksConfigFile",
                "title": "Open Databricks configuration file",
                "enablement": "databricks.context.activated",
                "category": "Databricks"
            },
            {
                "command": "databricks.connection.attachCluster",
                "title": "Attach cluster",
                "enablement": "databricks.context.activated && databricks.context.loggedIn",
                "icon": "$(plug)"
            },
            {
                "command": "databricks.connection.attachClusterQuickPick",
                "title": "Configure cluster",
                "category": "Databricks",
                "enablement": "databricks.context.activated && databricks.context.loggedIn",
                "icon": "$(gear)"
            },
            {
                "command": "databricks.connection.detachCluster",
                "title": "Detach cluster",
                "category": "Databricks",
                "enablement": "databricks.context.activated && databricks.context.loggedIn",
                "icon": "$(debug-disconnect)"
            },
            {
                "command": "databricks.sync.start",
                "title": "Start synchronization",
                "category": "Databricks",
                "enablement": "databricks.context.activated && databricks.context.loggedIn",
                "icon": "$(debug-start)"
            },
            {
                "command": "databricks.sync.startFull",
                "title": "Start synchronization (full sync)",
                "category": "Databricks",
                "enablement": "databricks.context.activated && databricks.context.loggedIn",
                "icon": "$(sync)"
            },
            {
                "command": "databricks.sync.stop",
                "title": "Stop synchronization",
                "category": "Databricks",
                "enablement": "databricks.context.activated && databricks.context.loggedIn",
                "icon": "$(stop-circle)"
            },
            {
                "command": "databricks.cluster.filterByAll",
                "title": "All",
                "enablement": "databricks.context.activated && databricks.context.loggedIn"
            },
            {
                "command": "databricks.cluster.filterByRunning",
                "title": "Running",
                "enablement": "databricks.context.activated && databricks.context.loggedIn"
            },
            {
                "command": "databricks.cluster.filterByMe",
                "title": "Created by me",
                "enablement": "databricks.context.activated && databricks.context.loggedIn"
            },
            {
                "command": "databricks.cluster.refresh",
                "icon": "$(refresh)",
                "title": "Refresh",
                "enablement": "databricks.context.activated && databricks.context.loggedIn"
            },
            {
                "command": "databricks.run.runEditorContentsAsWorkflow",
                "title": "Run File as Workflow",
                "category": "Databricks",
                "enablement": "!inDebugMode",
                "icon": {
                    "dark": "resources/dark/logo.svg",
                    "light": "resources/light/logo.svg"
                }
            },
            {
                "command": "databricks.run.runEditorContents",
                "title": "Upload and Run File",
                "category": "Databricks",
                "enablement": "!inDebugMode",
                "icon": "$(play)"
            },
            {
                "command": "databricks.quickstart.open",
                "title": "Show Quickstart",
                "category": "Databricks"
            },
            {
                "command": "databricks.logs.openFolder",
                "title": "Open full logs",
                "category": "Databricks"
            },
            {
                "command": "databricks.autocomplete.configure",
                "title": "Configure autocomplete for Databricks globals",
                "category": "Databricks"
            },
            {
                "command": "databricks.cluster.start",
                "title": "Start Cluster",
                "icon": "$(debug-start)",
                "enablement": "databricks.context.activated && databricks.context.loggedIn",
                "category": "Databricks"
            },
            {
                "command": "databricks.cluster.stop",
                "title": "Stop Cluster",
                "icon": "$(stop-circle)",
                "enablement": "databricks.context.activated && databricks.context.loggedIn",
                "category": "Databricks"
            },
            {
                "command": "databricks.utils.openExternal",
                "title": "Open link externally",
                "icon": "$(link)",
                "category": "Databricks"
            },
            {
                "command": "databricks.wsfs.refresh",
                "title": "Refresh workspace filesystem view",
                "icon": "$(refresh)",
                "enablement": "databricks.context.activated && databricks.context.loggedIn && config.databricks.sync.destinationType == workspace",
                "category": "Databricks"
            },
            {
                "command": "databricks.wsfs.createFolder",
                "title": "Create Folder",
                "icon": "$(new-folder)",
                "enablement": "databricks.context.activated && databricks.context.loggedIn",
                "category": "Databricks"
            },
            {
                "command": "databricks.call",
                "title": "Call",
                "enablement": "databricks.context.activated",
                "category": "Databricks"
            },
            {
                "command": "databricks.internal.clearOverrides",
                "title": "Clear workspace overrides"
            },
            {
                "command": "databricks.notebookInitScript.verify",
                "title": "Verify Databricks notebook init scripts",
                "enablement": "databricks.context.activated && databricks.context.loggedIn",
                "category": "Databricks"
            },
            {
                "command": "databricks.connection.bundle.selectTarget",
                "icon": "$(gear)",
                "title": "Select a Databricks Asset Bundle target.",
                "enablement": "databricks.context.activated",
                "category": "Databricks"
            },
            {
                "command": "databricks.bundle.refreshRemoteState",
                "icon": "$(refresh)",
                "title": "Refresh remote state",
                "enablement": "databricks.context.activated && databricks.context.bundle.isTargetSet",
                "category": "Databricks"
            },
            {
                "command": "databricks.bundle.deploy",
                "icon": "$(cloud-upload)",
                "title": "Deploy bundle",
                "enablement": "databricks.context.activated && databricks.context.bundle.isTargetSet",
                "category": "Databricks"
            },
            {
                "command": "databricks.bundle.deployAndRun",
                "icon": "$(debug-start)",
                "title": "Deploy the bundle and run the resource",
                "enablement": "databricks.context.activated && databricks.context.bundle.isTargetSet",
                "category": "Databricks"
            },
            {
                "command": "databricks.bundle.cancelRun",
                "title": "Cancel run",
                "icon": "$(debug-stop)",
                "enablement": "databricks.context.activated && databricks.context.bundle.isTargetSet",
                "category": "Databricks"
            },
            {
                "command": "databricks.bundle.initNewProject",
                "icon": "$(new-folder)",
                "title": "Initialize new project",
                "enablement": "databricks.context.activated",
                "category": "Databricks"
            },
            {
<<<<<<< HEAD
                "command": "databricks.terminal.launch",
                "icon": "$(terminal)",
                "title": "Launch Databricks terminal",
                "enablement": "databricks.context.activated && databricks.context.loggedIn",
                "category": "Databricks"
            },
            {
                "command": "databricks.run.dbconnect.debug",
                "title": "Databricks Connect: Debug current file",
                "enablement": "databricks.context.activated && databricks.context.loggedIn && databricks.context.dbconnect.enabled",
                "category": "Databricks"
            },
            {
                "command": "databricks.run.dbconnect.run",
                "title": "Databricks Connect: Run current file",
                "enablement": "databricks.context.activated && databricks.context.loggedIn && databricks.context.dbconnect.enabled",
=======
                "command": "databricks.bundle.showLogs",
                "title": "Show bundle logs",
                "enablement": "databricks.context.activated",
>>>>>>> 9e057036
                "category": "Databricks"
            }
        ],
        "viewsContainers": {
            "activitybar": [
                {
                    "id": "databricksBar",
                    "title": "Databricks",
                    "icon": "resources/light/logo.svg"
                }
            ]
        },
        "views": {
            "databricksBar": [
                {
                    "id": "configurationView",
                    "name": "Configuration"
                },
                {
                    "id": "dabsResourceExplorerView",
                    "name": "DABs Resource Explorer",
                    "visibility": "visible",
                    "when": "databricks.context.bundle.isTargetSet"
                },
                {
                    "id": "workspaceFsView",
                    "name": "Workspace explorer",
                    "when": "config.databricks.sync.destinationType == workspace && databricks.feature.views.workspace"
                },
                {
                    "id": "clusterView",
                    "when": "databricks.feature.views.cluster",
                    "name": "Clusters"
                }
            ]
        },
        "viewsWelcome": [
            {
                "view": "configurationView",
                "contents": "Add Databricks configuration to the current project:\n[Initialize Project](command:databricks.bundle.startManualMigration)",
                "when": "workspaceFolderCount > 0 && databricks.context.initialized && databricks.context.pendingManualMigration"
            },
            {
                "view": "configurationView",
                "contents": "There are multiple Databricks projects in the workspace, please chose which one to open:\n[Open Existing Project](command:databricks.bundle.openSubProject)",
                "when": "workspaceFolderCount > 0 && databricks.context.initialized && databricks.context.subProjectsAvailable"
            },
            {
                "view": "configurationView",
                "contents": "Create a new Databricks project?\n[Create a new Databricks Project](command:databricks.bundle.initNewProject)",
                "when": "workspaceFolderCount > 0 && databricks.context.initialized && !databricks.context.pendingManualMigration"
            },
            {
                "view": "configurationView",
                "contents": "[Show Quickstart](command:databricks.quickstart.open)\nTo learn more about how to use Databricks with VS Code [read our docs](https://docs.databricks.com/dev-tools/vscode-ext.html).",
                "when": "databricks.context.initialized"
            },
            {
                "view": "configurationView",
                "contents": "Initializing...",
                "when": "workspaceFolderCount > 0 && !databricks.context.initialized"
            },
            {
                "view": "configurationView",
                "contents": "The workspace is empty.\n[Initialize New Project](command:databricks.bundle.initNewProject)",
                "when": "workspaceFolderCount == 0"
            }
        ],
        "menus": {
            "view/title": [
                {
                    "command": "databricks.quickstart.open",
                    "when": "view == configurationView"
                },
                {
                    "command": "databricks.bundle.initNewProject",
                    "group": "navigation@1",
                    "when": "view == configurationView"
                },
                {
                    "when": "view == clusterView",
                    "group": "navigation@1",
                    "submenu": "databricks.cluster.filter"
                },
                {
                    "command": "databricks.cluster.refresh",
                    "when": "view == clusterView",
                    "group": "navigation@2"
                },
                {
                    "command": "databricks.wsfs.refresh",
                    "when": "view == workspaceFsView",
                    "group": "navigation@1"
                },
                {
                    "command": "databricks.wsfs.createFolder",
                    "when": "view == workspaceFsView",
                    "group": "navigation@1"
                },
                {
                    "command": "databricks.bundle.refreshRemoteState",
                    "when": "view == dabsResourceExplorerView && databricks.context.bundle.deploymentState == idle",
                    "group": "navigation@1"
                },
                {
                    "command": "databricks.bundle.deploy",
                    "when": "view == dabsResourceExplorerView && databricks.context.bundle.deploymentState == idle",
                    "group": "navigation@1"
                }
            ],
            "databricks.cluster.filter": [
                {
                    "command": "databricks.cluster.filterByAll"
                },
                {
                    "command": "databricks.cluster.filterByMe"
                },
                {
                    "command": "databricks.cluster.filterByRunning"
                }
            ],
            "view/item/context": [
                {
                    "command": "databricks.utils.openExternal",
                    "when": "viewItem =~ /^databricks.*\\.(has-url).*$/ && databricks.context.bundle.deploymentState == idle",
                    "group": "inline@1"
                },
                {
                    "command": "databricks.connection.attachCluster",
                    "when": "view == clusterView && databricks.context.bundle.deploymentState == idle",
                    "group": "inline@2"
                },
                {
                    "command": "databricks.connection.bundle.selectTarget",
                    "when": "view == configurationView && viewItem =~ /^databricks.configuration.target.*$/ && databricks.context.bundle.deploymentState == idle",
                    "group": "inline@2"
                },
                {
                    "command": "databricks.connection.configureLogin",
                    "when": "view == configurationView && viewItem =~ /^databricks.configuration.authType.*$/ && databricks.context.bundle.deploymentState == idle",
                    "group": "inline@2"
                },
                {
                    "command": "databricks.connection.attachClusterQuickPick",
                    "when": "view == configurationView && viewItem =~ /^databricks.configuration.cluster.*$/ && databricks.context.bundle.deploymentState == idle",
                    "group": "inline@2"
                },
                {
                    "command": "databricks.cluster.stop",
                    "when": "view == configurationView && viewItem =~ /^databricks.configuration.cluster.*\\.(running|pending).*$/ && databricks.context.bundle.deploymentState == idle",
                    "group": "inline@0"
                },
                {
                    "command": "databricks.cluster.start",
                    "when": "view == configurationView && viewItem =~ /databricks.configuration.cluster.*\\.terminated.*/ && databricks.context.bundle.deploymentState == idle",
                    "group": "inline@0"
                },
                {
                    "command": "databricks.bundle.deployAndRun",
                    "when": "view == dabsResourceExplorerView && viewItem =~ /^databricks.bundle.*.runnable.*$/ && databricks.context.bundle.deploymentState == idle",
                    "group": "inline@0"
                },
                {
                    "command": "databricks.bundle.cancelRun",
                    "when": "view == dabsResourceExplorerView && viewItem =~ /^databricks.bundle.*.cancellable.*$/ && databricks.context.bundle.deploymentState == idle",
                    "group": "inline@0"
                }
            ],
            "editor/title": [
                {
                    "submenu": "databricks.run",
                    "group": "navigation@0",
                    "when": "resourceLangId == python || resourceLangId == scala || resourceLangId == r || resourceLangId == sql || resourceExtname == .ipynb"
                }
            ],
            "databricks.run": [
                {
                    "command": "databricks.run.runEditorContents",
                    "when": "resourceLangId == python",
                    "group": "1_remote@1"
                },
                {
                    "command": "databricks.run.runEditorContentsAsWorkflow",
                    "when": "resourceLangId == python || resourceLangId == scala || resourceLangId == r || resourceLangId == sql || resourceExtname == .ipynb",
                    "group": "1_remote@2"
                },
                {
                    "command": "databricks.run.dbconnect.debug",
                    "when": "resourceLangId == python && databricks.context.dbconnect.enabled",
                    "group": "2_local@1"
                },
                {
                    "command": "databricks.run.dbconnect.run",
                    "when": "resourceLangId == python && databricks.context.dbconnect.enabled",
                    "group": "2_local@2"
                }
            ],
            "commandPalette": [
                {
                    "command": "databricks.run.runEditorContents",
                    "when": "resourceLangId == python"
                },
                {
                    "command": "databricks.run.runEditorContentsAsWorkflow",
                    "when": "resourceLangId == python || resourceExtname == .ipynb"
                },
                {
                    "command": "databricks.wsfs.createFolder",
                    "when": "config.databricks.sync.destinationType == workspace"
                },
                {
                    "command": "databricks.wsfs.refresh",
                    "when": "config.databricks.sync.destinationType == workspace"
                },
                {
                    "command": "databricks.utils.openExternal",
                    "when": "false"
                },
                {
                    "command": "databricks.call",
                    "when": "false"
                }
            ],
            "explorer/context": [
                {
                    "command": "databricks.run.runEditorContents",
                    "when": "resourceLangId == python"
                },
                {
                    "command": "databricks.run.runEditorContentsAsWorkflow",
                    "when": "resourceLangId == python"
                }
            ]
        },
        "submenus": [
            {
                "id": "databricks.cluster.filter",
                "label": "Filter clusters ...",
                "icon": "$(filter)"
            },
            {
                "id": "databricks.run",
                "label": "Run on Databricks",
                "icon": {
                    "dark": "resources/dark/logo.svg",
                    "light": "resources/light/logo.svg"
                }
            }
        ],
        "taskDefinitions": [
            {
                "type": "databricks"
            }
        ],
        "problemMatchers": [
            {
                "name": "databricks-sync",
                "owner": "databricks",
                "fileLocation": "relative",
                "pattern": {
                    "regexp": "Putting (/Repos/.*)$",
                    "file": 1
                },
                "background": {
                    "activeOnStart": true,
                    "beginsPattern": "Remote file sync location:",
                    "endsPattern": "Initial Sync Complete$"
                }
            }
        ],
        "debuggers": [
            {
                "type": "databricks",
                "languages": [
                    "python"
                ],
                "label": "Databricks",
                "configurationAttributes": {
                    "launch": {
                        "required": [
                            "program"
                        ],
                        "properties": {
                            "program": {
                                "type": "string",
                                "description": "Absolute path to a python file."
                            },
                            "args": {
                                "type": "array",
                                "items": {
                                    "type": "string"
                                },
                                "description": "Command line arguments."
                            },
                            "env": {
                                "type": "object",
                                "items": {
                                    "type": "string"
                                },
                                "description": "Environment variables."
                            }
                        }
                    }
                },
                "initialConfigurations": [
                    {
                        "type": "databricks",
                        "request": "launch",
                        "name": "Run on Databricks",
                        "program": "${file}",
                        "args": [],
                        "env": {}
                    }
                ],
                "configurationSnippets": [
                    {
                        "label": "Databricks: Launch",
                        "description": "A new configuration for running a user selected Python file on Databricks.",
                        "body": {
                            "type": "databricks",
                            "request": "launch",
                            "name": "Run on Databricks",
                            "program": "^\"\\${file}\"",
                            "args": []
                        }
                    }
                ]
            },
            {
                "type": "databricks-workflow",
                "languages": [
                    "python",
                    "sql",
                    "r",
                    "scala"
                ],
                "label": "Databricks Workflow",
                "configurationAttributes": {
                    "launch": {
                        "required": [
                            "program"
                        ],
                        "properties": {
                            "program": {
                                "type": "string",
                                "description": "Absolute path to a python file."
                            },
                            "parameters": {
                                "type": "object",
                                "items": {
                                    "type": "string"
                                },
                                "description": "Values of the notebook widget parameters as specified by the key of the parameter."
                            },
                            "args": {
                                "type": "array",
                                "items": {
                                    "type": "string"
                                },
                                "description": "Command line arguments for Python tasks."
                            }
                        }
                    }
                },
                "initialConfigurations": [
                    {
                        "type": "databricks-workflow",
                        "request": "launch",
                        "name": "Run on Databricks as Workflow",
                        "program": "${file}",
                        "parameters": {},
                        "args": []
                    }
                ],
                "configurationSnippets": [
                    {
                        "label": "Databricks: Launch as Workflow",
                        "description": "A new configuration for running a user selected Python file on Databricks as a workflow.",
                        "body": {
                            "type": "databricks-workflow",
                            "request": "launch",
                            "name": "Run on Databricks as a Workflow",
                            "program": "^\"\\${file}\"",
                            "parameters": {},
                            "args": []
                        }
                    }
                ]
            }
        ],
        "configuration": [
            {
                "title": "Databricks",
                "properties": {
                    "databricks.logs.maxFieldLength": {
                        "type": "number",
                        "default": 40,
                        "description": "The maximum length of each field displayed in logs outputs panel."
                    },
                    "databricks.logs.truncationDepth": {
                        "type": "number",
                        "default": 2,
                        "description": "The max depth of logs to show without truncation."
                    },
                    "databricks.logs.maxArrayLength": {
                        "type": "number",
                        "default": 2,
                        "description": "The maximum number of items to show for array fields."
                    },
                    "databricks.logs.enabled": {
                        "type": "boolean",
                        "default": true,
                        "description": "Enable/disable logging. Reload window for changes to take effect."
                    },
                    "databricks.clusters.onlyShowAccessibleClusters": {
                        "type": "boolean",
                        "default": false,
                        "description": "Enable/disable filtering for only accessible clusters (clusters on which the current user can run code)"
                    },
                    "databricks.sync.destinationType": {
                        "type": "string",
                        "default": "workspace",
                        "enum": [
                            "workspace",
                            "repo"
                        ],
                        "description": "Use a folder in Workspace or a Databricks Repo as sync destination (Reload for changes to take effect).",
                        "enumDescriptions": [
                            "Use a folder in Workspace as sync destination",
                            "Use a Repo as sync destination"
                        ]
                    },
                    "databricks.overrideDatabricksConfigFile": {
                        "type": "string",
                        "default": "",
                        "description": "Override location of .databrickscfg file (default: DATABRICKS_CONFIG_FILE environment variable or ~/.databrickscfg)"
                    },
                    "databricks.experiments.optInto": {
                        "type": "array",
                        "default": [],
                        "items": {
                            "enum": [
                                "notebooks.dbconnect",
                                "views.cluster",
                                "views.workspace"
                            ],
                            "enumDescriptions": [
                                "Limited local notebook support using DB Connect v2.",
                                "Show cluster view in the explorer.",
                                "Show workspace browser in the explorer."
                            ],
                            "type": "string"
                        },
                        "uniqueItems": true,
                        "description": "Opt into experimental features."
                    },
                    "databricks.python.envFile": {
                        "type": "string",
                        "default": "",
                        "description": "Similar to python.envFile. Absolute path to a file containing environment variable definitions."
                    },
                    "databricks.wsfs.rearrangeCells": {
                        "type": "boolean",
                        "default": true,
                        "description": "Enable/disable rearranging cells in wrapper files created when using `workspace` as the sync destination. **Note:** It is recommended to NOT disable this setting. If you do disable it, you will need to manually handle sys.path for local imports in your notebooks."
                    },
                    "databricks.ipythonDir": {
                        "type": "string",
                        "description": "Absolute path to a directory for storing IPython files. Defaults to IPYTHONDIR environment variable (if set) or ~/.ipython."
                    },
                    "databricks.bundle.remoteStateRefreshInterval": {
                        "type": "number",
                        "default": 5,
                        "description": "The interval in minutes at which the remote state of the bundle is refreshed."
                    }
                }
            }
        ]
    },
    "extensionDependencies": [
        "ms-python.python",
        "ms-toolsai.jupyter"
    ],
    "vsce": {
        "dependencies": false,
        "useYarn": false
    },
    "cli": {
        "version": "0.212.3"
    },
    "scripts": {
        "vscode:prepublish": "rm -rf out && yarn run package:compile && yarn run package:wrappers:write && yarn run package:jupyter-init-script:write && yarn run package:copy-webview-toolkit && yarn run generate-telemetry",
        "package": "vsce package --baseContentUrl https://github.com/databricks/databricks-vscode/blob/${TAG:-main}/packages/databricks-vscode --baseImagesUrl https://raw.githubusercontent.com/databricks/databricks-vscode/${TAG:-main}/packages/databricks-vscode",
        "package:linux:x64": "./scripts/package-vsix.sh linux-x64",
        "package:linux:arm64": "./scripts/package-vsix.sh linux-arm64",
        "package:darwin:x64": "./scripts/package-vsix.sh darwin-x64",
        "package:darwin:arm64": "./scripts/package-vsix.sh darwin-arm64",
        "package:win32:x64": "./scripts/package-vsix.sh win32-x64",
        "package:win32:arm64": "./scripts/package-vsix.sh win32-arm64",
        "package:all": "yarn run package:linux:x64 && yarn run package:linux:arm64 && yarn run package:darwin:x64 && yarn run package:darwin:arm64 && yarn run package:win32:x64 && yarn run package:win32:arm64",
        "package:cli:fetch": "bash ./scripts/fetch-databricks-cli.sh ${CLI_ARCH:-}",
        "package:cli:link": "rm -f ./bin/databricks && mkdir -p bin && ln -s ../../../../cli/cli bin/databricks",
        "package:wrappers:write": "ts-node ./scripts/writeIpynbWrapper.ts -s ./resources/python/notebook.workflow-wrapper.py -o ./resources/python/generated/notebook.workflow-wrapper.json",
        "package:jupyter-init-script:write": "ts-node ./scripts/writeJupyterInitFileWithVersion.ts",
        "package:bundle-schema:write": "yarn package:cli:fetch && ts-node ./scripts/writeBundleSchema.ts ./bin/databricks ./src/bundle/BundleSchema.d.ts",
        "package:compile": "yarn run esbuild:base",
        "package:copy-webview-toolkit": "cp ./node_modules/@vscode/webview-ui-toolkit/dist/toolkit.js ./out/toolkit.js",
        "esbuild:base": "esbuild ./src/extension.ts --bundle --outfile=out/extension.js --external:vscode --format=cjs --platform=node --sourcemap --target=es2019",
        "build": "yarn run package:wrappers:write && yarn run package:jupyter-init-script:write && tsc --build --force",
        "watch": "yarn run package:wrappers:write && yarn run package:jupyter-init-script:write && yarn run package:copy-webview-toolkit && tsc --build --watch --force",
        "fix": "eslint src --ext ts --fix && prettier . --write",
        "test:lint": "eslint src --ext ts && prettier . -c",
        "test:unit": "yarn run build && node ./out/test/runTest.js",
        "test:integ:prepare": "yarn run package",
        "test:integ:run": "wdio run src/test/e2e/wdio.conf.ts",
        "test:integ:sdk": "ts-mocha --type-check 'src/sdk-extensions/**/*.integ.ts'",
        "test:integ": "yarn run test:integ:prepare && yarn run test:integ:run && yarn run test:integ:sdk",
        "test:cov": "nyc yarn run test:unit",
        "test": "yarn run test:lint && yarn run test:unit",
        "clean": "rm -rf node_modules out .vscode-test",
        "generate-notice": "../../scripts/generate_notice.sh",
        "generate-telemetry": "ts-node ./scripts/generateTelemetry.ts"
    },
    "dependencies": {
        "@databricks/databricks-sdk": "file:../../vendor/databricks-sdk.tgz",
        "@databricks/databricks-vscode-types": "workspace:^",
        "@types/lodash": "^4.14.202",
        "@types/shell-quote": "^1.7.5",
        "@vscode/debugadapter": "^1.64.0",
        "@vscode/extension-telemetry": "^0.9.1",
        "@vscode/webview-ui-toolkit": "^1.4.0",
        "add": "^2.0.6",
        "ansi-to-html": "^0.7.2",
        "bcryptjs": "^2.4.3",
        "lodash": "^4.17.21",
        "shell-quote": "^1.8.1",
        "triple-beam": "^1.4.1",
        "winston": "^3.11.0",
        "yaml": "^2.3.4"
    },
    "devDependencies": {
        "@istanbuljs/nyc-config-typescript": "^1.0.2",
        "@sinonjs/fake-timers": "^11.2.2",
        "@types/bcryptjs": "^2.4.6",
        "@types/chai": "^4.3.11",
        "@types/eslint": "^8.44.9",
        "@types/fs-extra": "^11.0.4",
        "@types/mocha": "^10.0.6",
        "@types/mock-require": "^2.0.3",
        "@types/node": "^20.10.4",
        "@types/sinonjs__fake-timers": "^8.1.5",
        "@types/tmp": "^0.2.6",
        "@types/triple-beam": "^1.3.5",
        "@types/vscode": "^1.83.0",
        "@types/yargs": "^17.0.32",
        "@typescript-eslint/eslint-plugin": "^6.14.0",
        "@typescript-eslint/parser": "^6.14.0",
        "@typescript-eslint/utils": "^6.14.0",
        "@vscode/test-electron": "^2.3.8",
        "@wdio/cli": "^8.26.1",
        "@wdio/local-runner": "^8.26.1",
        "@wdio/mocha-framework": "^8.24.12",
        "@wdio/spec-reporter": "^8.24.12",
        "@wdio/types": "^8.24.12",
        "chai": "^4.3.10",
        "esbuild": "^0.19.9",
        "eslint": "^8.55.0",
        "eslint-plugin-local-rules": "^2.0.1",
        "fs-extra": "^11.2.0",
        "glob": "^10.3.10",
        "json-schema-to-typescript": "^13.1.1",
        "mocha": "^10.2.0",
        "mock-require": "^3.0.3",
        "nyc": "^15.1.0",
        "prettier": "^3.1.1",
        "tmp-promise": "^3.0.3",
        "ts-mocha": "^10.0.0",
        "ts-mockito": "^2.6.1",
        "ts-node": "^10.9.2",
        "typescript": "^5.3.3",
        "vsce": "^2.15.0",
        "wdio-video-reporter": "^5.1.4",
        "wdio-vscode-service": "^6.0.2",
        "yargs": "^17.7.2"
    },
    "nyc": {
        "extends": "@istanbuljs/nyc-config-typescript",
        "check-coverage": false,
        "all": true,
        "skip-empty": true,
        "include": [
            "src/**/*.ts"
        ],
        "exclude": [
            "src/**/*.test.ts",
            "src/**/*.integ.ts"
        ],
        "reporter": [
            "lcov",
            "json"
        ],
        "report-dir": "coverage"
    }
}<|MERGE_RESOLUTION|>--- conflicted
+++ resolved
@@ -256,7 +256,6 @@
                 "category": "Databricks"
             },
             {
-<<<<<<< HEAD
                 "command": "databricks.terminal.launch",
                 "icon": "$(terminal)",
                 "title": "Launch Databricks terminal",
@@ -273,11 +272,12 @@
                 "command": "databricks.run.dbconnect.run",
                 "title": "Databricks Connect: Run current file",
                 "enablement": "databricks.context.activated && databricks.context.loggedIn && databricks.context.dbconnect.enabled",
-=======
+                "category": "Databricks"
+            },
+            {
                 "command": "databricks.bundle.showLogs",
                 "title": "Show bundle logs",
                 "enablement": "databricks.context.activated",
->>>>>>> 9e057036
                 "category": "Databricks"
             }
         ],
