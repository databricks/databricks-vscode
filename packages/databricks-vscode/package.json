--- conflicted
+++ resolved
@@ -291,7 +291,6 @@
                 "category": "Databricks"
             },
             {
-<<<<<<< HEAD
                 "command": "databricks.environment.refresh",
                 "title": "Refresh python environment status",
                 "icon": "$(refresh)",
@@ -311,7 +310,8 @@
                 "icon": "$(gear)",
                 "enablement": "databricks.context.activated && databricks.context.loggedIn",
                 "category": "Databricks"
-=======
+            },
+            {
                 "command": "databricks.bundle.variable.openFile",
                 "title": "Override bundle variables",
                 "enablement": "databricks.context.activated && databricks.context.bundle.isTargetSet",
@@ -324,7 +324,6 @@
                 "enablement": "databricks.context.activated && databricks.context.bundle.isTargetSet",
                 "category": "Databricks",
                 "icon": "$(discard)"
->>>>>>> b2794670
             }
         ],
         "viewsContainers": {
