--- conflicted
+++ resolved
@@ -42,14 +42,10 @@
         "onDebugResolve:databricks",
         "onDebugResolve:databricks-workflow",
         "workspaceContains:**/databricks.yml",
-<<<<<<< HEAD
-        "workspaceContains:**/bundle.yml"
-=======
         "workspaceContains:**/bundle.yml",
         "workspaceContains:**/databricks.yaml",
         "workspaceContains:**/bundle.yaml",
         "workspaceContains:.databricks"
->>>>>>> 3f0f65b3
     ],
     "main": "out/extension.js",
     "types": "out/extension.d.ts",
