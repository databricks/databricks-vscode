{
    "name": "databricks",
    "displayName": "Databricks",
    "description": "IDE support for Databricks",
    "publisher": "databricks",
    "license": "LicenseRef-LICENSE",
    "version": "0.3.15",
    "engines": {
        "vscode": "^1.76.0"
    },
    "categories": [
        "Data Science",
        "Machine Learning"
    ],
    "keywords": [
        "spark",
        "databricks",
        "machine learning",
        "ml",
        "data science",
        "ds",
        "lakehouse"
    ],
    "pricing": "Free",
    "preview": true,
    "badges": [],
    "icon": "images/databricks-logo.png",
    "galleryBanner": {
        "theme": "light"
    },
    "homepage": "https://github.com/databricks/databricks-vscode/blob/main/README.md",
    "bugs": {
        "url": "https://github.com/databricks/databricks-vscode/issues"
    },
    "repository": {
        "type": "git",
        "url": "https://github.com/databricks/databricks-vscode.git"
    },
    "activationEvents": [
        "onCommand:databricks.*",
        "onTaskType:databricks",
        "onDebugResolve:databricks",
        "onDebugResolve:databricks-workflow",
        "workspaceContains:**/databricks.yml",
        "workspaceContains:**/bundle.yml",
        "workspaceContains:**/databricks.yaml",
        "workspaceContains:**/bundle.yaml",
        "workspaceContains:.databricks"
    ],
    "main": "out/extension.js",
    "types": "out/extension.d.ts",
    "contributes": {
        "commands": [
            {
                "command": "databricks.connection.logout",
                "title": "Logout",
                "category": "Databricks",
                "enablement": "databricks.context.activated && databricks.context.loggedIn"
            },
            {
                "command": "databricks.connection.configureWorkspace",
                "icon": "$(gear)",
                "title": "Configure workspace",
                "enablement": "databricks.context.activated",
                "category": "Databricks"
            },
            {
                "command": "databricks.connection.openDatabricksConfigFile",
                "title": "Open Databricks configuration file",
                "enablement": "databricks.context.activated",
                "category": "Databricks"
            },
            {
                "command": "databricks.connection.attachCluster",
                "title": "Attach cluster",
                "enablement": "databricks.context.activated && databricks.context.loggedIn",
                "icon": "$(plug)"
            },
            {
                "command": "databricks.connection.attachClusterQuickPick",
                "title": "Configure cluster",
                "category": "Databricks",
                "enablement": "databricks.context.activated && databricks.context.loggedIn",
                "icon": "$(gear)"
            },
            {
                "command": "databricks.connection.detachCluster",
                "title": "Detach cluster",
                "category": "Databricks",
                "enablement": "databricks.context.activated && databricks.context.loggedIn",
                "icon": "$(debug-disconnect)"
            },
            {
                "command": "databricks.sync.start",
                "title": "Start synchronization",
                "category": "Databricks",
                "enablement": "databricks.context.activated && databricks.context.loggedIn",
                "icon": "$(sync)"
            },
            {
                "command": "databricks.sync.startFull",
                "title": "Start synchronization (full sync)",
                "category": "Databricks",
                "enablement": "databricks.context.activated && databricks.context.loggedIn",
                "icon": "$(sync)"
            },
            {
                "command": "databricks.sync.stop",
                "title": "Stop synchronization",
                "category": "Databricks",
                "enablement": "databricks.context.activated && databricks.context.loggedIn",
                "icon": "$(sync-ignored)"
            },
            {
                "command": "databricks.cluster.filterByAll",
                "title": "All",
                "enablement": "databricks.context.activated && databricks.context.loggedIn"
            },
            {
                "command": "databricks.cluster.filterByRunning",
                "title": "Running",
                "enablement": "databricks.context.activated && databricks.context.loggedIn"
            },
            {
                "command": "databricks.cluster.filterByMe",
                "title": "Created by me",
                "enablement": "databricks.context.activated && databricks.context.loggedIn"
            },
            {
                "command": "databricks.cluster.refresh",
                "icon": "$(refresh)",
                "title": "Refresh",
                "enablement": "databricks.context.activated && databricks.context.loggedIn"
            },
            {
                "command": "databricks.connection.attachSyncDestination",
                "title": "Configure sync destination",
                "category": "Databricks",
                "enablement": "databricks.context.activated && databricks.context.loggedIn",
                "icon": "$(gear)"
            },
            {
                "command": "databricks.connection.detachSyncDestination",
                "title": "Detach sync destination",
                "category": "Databricks",
                "enablement": "databricks.context.activated && databricks.context.loggedIn",
                "icon": "$(debug-disconnect)"
            },
            {
                "command": "databricks.run.runEditorContentsAsWorkflow",
                "title": "Run File as Workflow on Databricks",
                "category": "Databricks",
                "enablement": "!inDebugMode",
                "icon": "$(play)"
            },
            {
                "command": "databricks.run.runEditorContents",
                "title": "Upload and Run File on Databricks",
                "category": "Databricks",
                "enablement": "!inDebugMode",
                "icon": "$(play)"
            },
            {
                "command": "databricks.quickstart.open",
                "title": "Show Quickstart",
                "category": "Databricks"
            },
            {
                "command": "databricks.logs.openFolder",
                "title": "Open full logs",
                "category": "Databricks"
            },
            {
                "command": "databricks.autocomplete.configure",
                "title": "Configure autocomplete for Databricks globals",
                "category": "Databricks"
            },
            {
                "command": "databricks.cluster.start",
                "title": "Start Cluster",
                "icon": "$(debug-start)",
                "enablement": "databricks.context.activated && databricks.context.loggedIn",
                "category": "Databricks"
            },
            {
                "command": "databricks.cluster.stop",
                "title": "Stop Cluster",
                "icon": "$(debug-stop)",
                "enablement": "databricks.context.activated && databricks.context.loggedIn",
                "category": "Databricks"
            },
            {
                "command": "databricks.utils.openExternal",
                "title": "Open link externally",
                "icon": "$(link)",
                "category": "Databricks"
            },
            {
                "command": "databricks.wsfs.refresh",
                "title": "Refresh workspace filesystem view",
                "icon": "$(refresh)",
                "enablement": "databricks.context.activated && databricks.context.loggedIn && config.databricks.sync.destinationType == workspace",
                "category": "Databricks"
            },
            {
                "command": "databricks.wsfs.createFolder",
                "title": "Create Folder",
                "icon": "$(new-folder)",
                "enablement": "databricks.context.activated && databricks.context.loggedIn",
                "category": "Databricks"
            },
            {
                "command": "databricks.call",
                "title": "Call",
                "enablement": "databricks.context.activated && databricks.context.loggedIn",
                "category": "Databricks"
            }
        ],
        "viewsContainers": {
            "activitybar": [
                {
                    "id": "databricksBar",
                    "title": "Databricks",
                    "icon": "resources/light/logo.svg"
                }
            ]
        },
        "views": {
            "databricksBar": [
                {
                    "id": "configurationView",
                    "name": "Configuration"
                },
                {
                    "id": "workspaceFsView",
                    "name": "Workspace explorer",
                    "when": "config.databricks.sync.destinationType == workspace && databricks.feature.views.workspace"
                },
                {
                    "id": "clusterView",
                    "when": "databricks.feature.views.cluster",
                    "name": "Clusters"
                }
            ]
        },
        "viewsWelcome": [
            {
                "view": "configurationView",
                "contents": "In order to connect to a cluster you first have to configure your Databricks workspace:\n[Configure Databricks](command:databricks.connection.configureWorkspace)\n[Show Quickstart](command:databricks.quickstart.open)\nTo learn more about how to use Databricks with VS Code [read our docs](https://docs.databricks.com/dev-tools/vscode-ext.html).",
                "when": "workspaceFolderCount > 0"
            },
            {
                "view": "configurationView",
                "contents": "Please open a folder to start using Databricks on VSCode.\n[Open Folder](command:vscode.openFolder)",
                "when": "workspaceFolderCount == 0"
            }
        ],
        "menus": {
            "view/title": [
                {
                    "command": "databricks.connection.configureWorkspace",
                    "when": "view == configurationView",
                    "group": "navigation@3"
                },
                {
                    "command": "databricks.quickstart.open",
                    "when": "view == configurationView"
                },
                {
                    "when": "view == clusterView",
                    "group": "navigation@1",
                    "submenu": "databricks.cluster.filter"
                },
                {
                    "command": "databricks.cluster.refresh",
                    "when": "view == clusterView",
                    "group": "navigation@2"
                },
                {
                    "command": "databricks.wsfs.refresh",
                    "when": "view == workspaceFsView",
                    "group": "navigation@1"
                },
                {
                    "command": "databricks.wsfs.createFolder",
                    "when": "view == workspaceFsView",
                    "group": "navigation@1"
                }
            ],
            "databricks.cluster.filter": [
                {
                    "command": "databricks.cluster.filterByAll"
                },
                {
                    "command": "databricks.cluster.filterByMe"
                },
                {
                    "command": "databricks.cluster.filterByRunning"
                }
            ],
            "view/item/context": [
                {
                    "command": "databricks.utils.openExternal",
                    "when": "view == configurationView && viewItem == workspace || view == configurationView && viewItem =~ /^.*cluster.*$/ || view == configurationView && viewItem =~ /^sync.*$/",
                    "group": "inline@1"
                },
                {
                    "command": "databricks.utils.openExternal",
                    "when": "view == clusterView && viewItem == cluster",
                    "group": "inline@1"
                },
                {
                    "command": "databricks.connection.attachCluster",
                    "when": "view == clusterView",
                    "group": "inline@2"
                },
                {
                    "command": "databricks.connection.configureWorkspace",
                    "when": "view == configurationView && viewItem == workspace",
                    "group": "inline@2"
                },
                {
                    "command": "databricks.connection.attachClusterQuickPick",
                    "when": "view == configurationView && viewItem == clusterDetached || view == configurationView && viewItem =~ /^databricks.cluster.*$/",
                    "group": "inline@2"
                },
                {
                    "command": "databricks.connection.attachSyncDestination",
                    "when": "view == configurationView && viewItem == syncDetached",
                    "group": "inline@2"
                },
                {
                    "command": "databricks.connection.attachSyncDestination",
                    "when": "view == configurationView && viewItem == syncStopped || view == configurationView && viewItem == syncRunning",
                    "group": "inline@2"
                },
                {
                    "command": "databricks.sync.start",
                    "when": "view == configurationView && viewItem == syncStopped",
                    "group": "inline@0"
                },
                {
                    "command": "databricks.sync.stop",
                    "when": "view == configurationView && viewItem == syncRunning",
                    "group": "inline@0"
                },
                {
                    "command": "databricks.cluster.stop",
                    "when": "view == configurationView && viewItem =~ /^databricks.cluster.(running|pending)$/",
                    "group": "inline@0"
                },
                {
                    "command": "databricks.cluster.start",
                    "when": "view == configurationView && viewItem == databricks.cluster.terminated",
                    "group": "inline@0"
                }
            ],
            "editor/title/run": [
                {
                    "command": "databricks.run.runEditorContents",
                    "when": "resourceLangId == python",
                    "group": "navigation@1"
                },
                {
                    "command": "databricks.run.runEditorContentsAsWorkflow",
                    "when": "resourceLangId == python || resourceLangId == scala || resourceLangId == r || resourceLangId == sql || resourceExtname == .ipynb",
                    "group": "navigation@1"
                }
            ],
            "commandPalette": [
                {
                    "command": "databricks.run.runEditorContents",
                    "when": "resourceLangId == python"
                },
                {
                    "command": "databricks.run.runEditorContentsAsWorkflow",
                    "when": "resourceLangId == python || resourceExtname == .ipynb"
                },
                {
                    "command": "databricks.wsfs.createFolder",
                    "when": "config.databricks.sync.destinationType == workspace"
                },
                {
                    "command": "databricks.wsfs.refresh",
                    "when": "config.databricks.sync.destinationType == workspace"
                },
                {
                    "command": "databricks.utils.openExternal",
                    "when": "false"
                },
                {
                    "command": "databricks.call",
                    "when": "false"
                }
            ],
            "explorer/context": [
                {
                    "command": "databricks.run.runEditorContents",
                    "when": "resourceLangId == python"
                },
                {
                    "command": "databricks.run.runEditorContentsAsWorkflow",
                    "when": "resourceLangId == python"
                }
            ]
        },
        "submenus": [
            {
                "id": "databricks.cluster.filter",
                "label": "Filter clusters ...",
                "icon": "$(filter)"
            }
        ],
        "taskDefinitions": [
            {
                "type": "databricks"
            }
        ],
        "problemMatchers": [
            {
                "name": "databricks-sync",
                "owner": "databricks",
                "fileLocation": "relative",
                "pattern": {
                    "regexp": "Putting (/Repos/.*)$",
                    "file": 1
                },
                "background": {
                    "activeOnStart": true,
                    "beginsPattern": "Remote file sync location:",
                    "endsPattern": "Initial Sync Complete$"
                }
            }
        ],
        "debuggers": [
            {
                "type": "databricks",
                "languages": [
                    "python"
                ],
                "label": "Databricks",
                "configurationAttributes": {
                    "launch": {
                        "required": [
                            "program"
                        ],
                        "properties": {
                            "program": {
                                "type": "string",
                                "description": "Absolute path to a python file."
                            },
                            "args": {
                                "type": "array",
                                "items": {
                                    "type": "string"
                                },
                                "description": "Command line arguments."
                            },
                            "env": {
                                "type": "object",
                                "items": {
                                    "type": "string"
                                },
                                "description": "Environment variables."
                            }
                        }
                    }
                },
                "initialConfigurations": [
                    {
                        "type": "databricks",
                        "request": "launch",
                        "name": "Run on Databricks",
                        "program": "${file}",
                        "args": [],
                        "env": {}
                    }
                ],
                "configurationSnippets": [
                    {
                        "label": "Databricks: Launch",
                        "description": "A new configuration for running a user selected Python file on Databricks.",
                        "body": {
                            "type": "databricks",
                            "request": "launch",
                            "name": "Run on Databricks",
                            "program": "^\"\\${file}\"",
                            "args": []
                        }
                    }
                ]
            },
            {
                "type": "databricks-workflow",
                "languages": [
                    "python",
                    "sql",
                    "r",
                    "scala"
                ],
                "label": "Databricks Workflow",
                "configurationAttributes": {
                    "launch": {
                        "required": [
                            "program"
                        ],
                        "properties": {
                            "program": {
                                "type": "string",
                                "description": "Absolute path to a python file."
                            },
                            "parameters": {
                                "type": "object",
                                "items": {
                                    "type": "string"
                                },
                                "description": "Values of the notebook widget parameters as specified by the key of the parameter."
                            },
                            "args": {
                                "type": "array",
                                "items": {
                                    "type": "string"
                                },
                                "description": "Command line arguments for Python tasks."
                            }
                        }
                    }
                },
                "initialConfigurations": [
                    {
                        "type": "databricks-workflow",
                        "request": "launch",
                        "name": "Run on Databricks as Workflow",
                        "program": "${file}",
                        "parameters": {},
                        "args": []
                    }
                ],
                "configurationSnippets": [
                    {
                        "label": "Databricks: Launch as Workflow",
                        "description": "A new configuration for running a user selected Python file on Databricks as a workflow.",
                        "body": {
                            "type": "databricks-workflow",
                            "request": "launch",
                            "name": "Run on Databricks as a Workflow",
                            "program": "^\"\\${file}\"",
                            "parameters": {},
                            "args": []
                        }
                    }
                ]
            }
        ],
        "configuration": [
            {
                "title": "Databricks",
                "properties": {
                    "databricks.logs.maxFieldLength": {
                        "type": "number",
                        "default": 40,
                        "description": "The maximum length of each field displayed in logs outputs panel."
                    },
                    "databricks.logs.truncationDepth": {
                        "type": "number",
                        "default": 2,
                        "description": "The max depth of logs to show without truncation."
                    },
                    "databricks.logs.maxArrayLength": {
                        "type": "number",
                        "default": 2,
                        "description": "The maximum number of items to show for array fields."
                    },
                    "databricks.logs.enabled": {
                        "type": "boolean",
                        "default": true,
                        "description": "Enable/disable logging. Reload window for changes to take effect."
                    },
                    "databricks.clusters.onlyShowAccessibleClusters": {
                        "type": "boolean",
                        "default": false,
                        "description": "Enable/disable filtering for only accessible clusters (clusters on which the current user can run code)"
                    },
                    "databricks.cli.verboseMode": {
                        "type": "boolean",
                        "default": false,
                        "description": "Enable verbose logging for databricks CLI (sync mode)."
                    },
                    "databricks.sync.destinationType": {
                        "type": "string",
                        "default": "workspace",
                        "enum": [
                            "workspace",
                            "repo"
                        ],
                        "description": "Use a folder in Workspace or a Databricks Repo as sync destination (Reload for changes to take effect).",
                        "enumDescriptions": [
                            "Use a folder in Workspace as sync destination",
                            "Use a Repo as sync destination"
                        ]
                    },
                    "databricks.overrideDatabricksConfigFile": {
                        "type": "string",
                        "default": "",
                        "description": "Override location of .databrickscfg file (default: DATABRICKS_CONFIG_FILE environment variable or ~/.databrickscfg)"
                    },
                    "databricks.experiments.optInto": {
                        "type": "array",
                        "default": [],
                        "items": {
                            "enum": [
                                "debugging.dbconnect",
                                "views.cluster",
                                "views.workspace"
                            ],
                            "enumDescriptions": [
                                "Interactive debugging using dbconnect V2.",
                                "Show cluster view in the explorer.",
                                "Show workspace browser in the explorer."
                            ],
                            "type": "string"
                        },
                        "uniqueItems": true,
                        "description": "Opt into experimental features."
                    },
                    "databricks.python.envFile": {
                        "type": "string",
                        "default": "",
                        "description": "Similar to python.envFile. Absolute path to a file containing environment variable definitions."
                    }
                }
            }
        ]
    },
    "extensionDependencies": [
        "ms-python.python"
    ],
    "vsce": {
        "dependencies": false,
        "useYarn": false
    },
<<<<<<< HEAD
    "bricks": {
        "version": "0.0.25"
=======
    "cli": {
        "version": "0.100.3"
>>>>>>> fb52fe94
    },
    "scripts": {
        "vscode:prepublish": "rm -rf out && yarn run package:compile && yarn run package:wrappers:write && yarn run package:copy-webview-toolkit && yarn run generate-telemetry",
        "package": "vsce package --baseContentUrl https://github.com/databricks/databricks-vscode/blob/${TAG:-main}/packages/databricks-vscode --baseImagesUrl https://raw.githubusercontent.com/databricks/databricks-vscode/${TAG:-main}/packages/databricks-vscode",
        "package:linux:x64": "./scripts/package-vsix.sh linux-x64",
        "package:linux:arm64": "./scripts/package-vsix.sh linux-arm64",
        "package:darwin:x64": "./scripts/package-vsix.sh darwin-x64",
        "package:darwin:arm64": "./scripts/package-vsix.sh darwin-arm64",
        "package:win32:x64": "./scripts/package-vsix.sh win32-x64",
        "package:win32:arm64": "./scripts/package-vsix.sh win32-arm64",
        "package:all": "yarn run package:linux:x64 && yarn run package:linux:arm64 && yarn run package:darwin:x64 && yarn run package:darwin:arm64 && yarn run package:win32:x64 && yarn run package:win32:arm64",
        "package:cli:fetch": "bash ./scripts/fetch-databricks-cli.sh ${CLI_ARCH:-}",
        "package:cli:link": "rm -f ./bin/databricks && mkdir -p bin && ln -s ../../../../cli/cli bin/databricks",
        "package:wrappers:write": "ts-node ./scripts/writeIpynbWrapper.ts -s ./resources/python/notebook.workflow-wrapper.py -o ./resources/python/generated/notebook.workflow-wrapper.json",
        "package:compile": "yarn run esbuild:base",
        "package:copy-webview-toolkit": "cp ./node_modules/@vscode/webview-ui-toolkit/dist/toolkit.js ./out/toolkit.js",
        "esbuild:base": "esbuild ./src/extension.ts --bundle --outfile=out/extension.js --external:vscode --format=cjs --platform=node --sourcemap --target=es2019",
        "build": "yarn run package:wrappers:write && tsc --build --force",
        "watch": "yarn run package:wrappers:write && yarn run package:copy-webview-toolkit && tsc --build --watch --force",
        "fix": "eslint src --ext ts --fix && prettier . --write",
        "test:lint": "eslint src --ext ts && prettier . -c",
        "test:unit": "yarn run build && node ./out/test/runTest.js",
        "test:integ:prepare": "yarn run package",
        "test:integ:run": "wdio run src/test/e2e/wdio.conf.ts",
        "test:integ": "yarn run test:integ:prepare && yarn run test:integ:run",
        "test:cov": "nyc yarn run test:unit",
        "test": "yarn run test:lint && yarn run test:unit",
        "clean": "rm -rf node_modules out .vscode-test",
        "generate-notice": "../../scripts/generate_notice.sh",
        "generate-telemetry": "ts-node ./scripts/generateTelemetry.ts"
    },
    "dependencies": {
        "@databricks/databricks-sdk": "workspace:^",
        "@databricks/databricks-vscode-types": "workspace:^",
        "@vscode/debugadapter": "^1.59.0",
        "@vscode/extension-telemetry": "^0.8.0",
        "@vscode/webview-ui-toolkit": "^1.2.2",
        "ansi-to-html": "^0.7.2",
        "bcryptjs": "^2.4.3",
        "triple-beam": "^1.3.0",
        "winston": "^3.9.0"
    },
    "devDependencies": {
        "@istanbuljs/nyc-config-typescript": "^1.0.2",
        "@sinonjs/fake-timers": "^10.2.0",
        "@types/bcryptjs": "^2.4.2",
        "@types/chai": "^4.3.5",
        "@types/fs-extra": "^11.0.1",
        "@types/mocha": "^10.0.1",
        "@types/mock-require": "^2.0.1",
        "@types/node": "^20.2.5",
        "@types/sinonjs__fake-timers": "^8.1.2",
        "@types/tmp": "^0.2.3",
        "@types/triple-beam": "^1.3.2",
        "@types/vscode": "^1.69.1",
        "@types/yargs": "^17.0.24",
        "@typescript-eslint/eslint-plugin": "^5.59.8",
        "@typescript-eslint/parser": "^5.59.8",
        "@vscode/test-electron": "^2.3.2",
        "@wdio/cli": "^8.10.6",
        "@wdio/local-runner": "^8.10.6",
        "@wdio/mocha-framework": "^8.10.6",
        "@wdio/spec-reporter": "^8.10.6",
        "@wdio/types": "^8.10.4",
        "chai": "^4.3.7",
        "esbuild": "^0.17.19",
        "eslint": "^8.41.0",
        "fs-extra": "^11.1.1",
        "glob": "^10.2.6",
        "mocha": "^10.2.0",
        "mock-require": "^3.0.3",
        "nyc": "^15.1.0",
        "prettier": "^2.8.8",
        "tmp-promise": "^3.0.3",
        "ts-mockito": "^2.6.1",
        "ts-node": "^10.9.1",
        "typescript": "~5.0.0",
        "vsce": "^2.15.0",
        "wdio-video-reporter": "^4.0.2",
        "wdio-vscode-service": "^5.1.0",
        "winston": "^3.9.0",
        "yargs": "^17.7.2"
    },
    "nyc": {
        "extends": "@istanbuljs/nyc-config-typescript",
        "check-coverage": false,
        "all": true,
        "skip-empty": true,
        "include": [
            "src/**/*.ts"
        ],
        "exclude": [
            "src/**/*.test.ts",
            "src/**/*.integ.ts"
        ],
        "reporter": [
            "lcov",
            "json"
        ],
        "report-dir": "coverage"
    }
}<|MERGE_RESOLUTION|>--- conflicted
+++ resolved
@@ -639,13 +639,8 @@
         "dependencies": false,
         "useYarn": false
     },
-<<<<<<< HEAD
-    "bricks": {
-        "version": "0.0.25"
-=======
     "cli": {
         "version": "0.100.3"
->>>>>>> fb52fe94
     },
     "scripts": {
         "vscode:prepublish": "rm -rf out && yarn run package:compile && yarn run package:wrappers:write && yarn run package:copy-webview-toolkit && yarn run generate-telemetry",
