{
    "name": "databricks",
    "displayName": "Databricks",
    "description": "IDE support for Databricks",
    "publisher": "databricks",
    "license": "LicenseRef-LICENSE",
<<<<<<< HEAD
    "version": "2.4.0",
=======
    "version": "2.3.4",
>>>>>>> fc4e4596
    "engines": {
        "vscode": "^1.86.0"
    },
    "categories": [
        "Data Science",
        "Machine Learning"
    ],
    "keywords": [
        "spark",
        "databricks",
        "machine learning",
        "ml",
        "data science",
        "ds",
        "lakehouse"
    ],
    "pricing": "Free",
    "badges": [],
    "icon": "images/databricks-logo.png",
    "galleryBanner": {
        "theme": "light"
    },
    "homepage": "https://github.com/databricks/databricks-vscode/blob/main/README.md",
    "bugs": {
        "url": "https://github.com/databricks/databricks-vscode/issues"
    },
    "repository": {
        "type": "git",
        "url": "https://github.com/databricks/databricks-vscode.git"
    },
    "activationEvents": [
        "onCommand:databricks.*",
        "onTaskType:databricks",
        "onDebugResolve:databricks",
        "onDebugResolve:databricks-workflow",
        "workspaceContains:**/databricks.yml",
        "workspaceContains:**/bundle.yml",
        "workspaceContains:**/databricks.yaml",
        "workspaceContains:**/bundle.yaml",
        "workspaceContains:.databricks"
    ],
    "main": "out/extension.js",
    "types": "out/extension.d.ts",
    "contributes": {
        "commands": [
            {
                "command": "databricks.connection.logout",
                "title": "Logout",
                "category": "Databricks",
                "enablement": "databricks.context.activated && databricks.context.loggedIn"
            },
            {
                "command": "databricks.connection.configureLogin",
                "icon": "$(gear)",
                "title": "Sign in to Databricks workspace",
                "enablement": "databricks.context.activated && databricks.context.bundle.deploymentState == idle",
                "category": "Databricks"
            },
            {
                "command": "databricks.connection.openDatabricksConfigFile",
                "title": "Open Databricks configuration file",
                "enablement": "databricks.context.activated",
                "category": "Databricks"
            },
            {
                "command": "databricks.connection.attachCluster",
                "title": "Attach cluster",
                "enablement": "databricks.context.activated && databricks.context.loggedIn",
                "icon": "$(plug)"
            },
            {
                "command": "databricks.connection.attachClusterQuickPick",
                "title": "Configure cluster",
                "category": "Databricks",
                "enablement": "databricks.context.activated && databricks.context.loggedIn",
                "icon": "$(gear)"
            },
            {
                "command": "databricks.connection.detachCluster",
                "title": "Detach cluster",
                "category": "Databricks",
                "enablement": "databricks.context.activated && databricks.context.loggedIn",
                "icon": "$(debug-disconnect)"
            },
            {
                "command": "databricks.cluster.filterByAll",
                "title": "All",
                "enablement": "databricks.context.activated && databricks.context.loggedIn"
            },
            {
                "command": "databricks.cluster.filterByRunning",
                "title": "Running",
                "enablement": "databricks.context.activated && databricks.context.loggedIn"
            },
            {
                "command": "databricks.cluster.filterByMe",
                "title": "Created by me",
                "enablement": "databricks.context.activated && databricks.context.loggedIn"
            },
            {
                "command": "databricks.cluster.refresh",
                "icon": "$(refresh)",
                "title": "Refresh",
                "enablement": "databricks.context.activated && databricks.context.loggedIn"
            },
            {
                "command": "databricks.run.runEditorContentsAsWorkflow",
                "title": "Run File as Workflow",
                "category": "Databricks",
                "enablement": "!inDebugMode && databricks.context.activated && databricks.context.loggedIn",
                "icon": {
                    "dark": "resources/dark/databricks-run-icon.svg",
                    "light": "resources/light/databricks-run-icon.svg"
                }
            },
            {
                "command": "databricks.run.runEditorContents",
                "title": "Upload and Run File",
                "category": "Databricks",
                "enablement": "!inDebugMode && databricks.context.activated && databricks.context.loggedIn",
                "icon": {
                    "dark": "resources/dark/databricks-run-icon.svg",
                    "light": "resources/light/databricks-run-icon.svg"
                }
            },
            {
                "command": "databricks.quickstart.open",
                "title": "Show Quickstart",
                "category": "Databricks"
            },
            {
                "command": "databricks.logs.openFolder",
                "title": "Open full logs",
                "category": "Databricks"
            },
            {
                "command": "databricks.autocomplete.configure",
                "title": "Configure autocomplete for Databricks globals",
                "enablement": "databricks.context.activated",
                "category": "Databricks"
            },
            {
                "command": "databricks.cluster.start",
                "title": "Start Cluster",
                "icon": "$(debug-start)",
                "enablement": "databricks.context.activated && databricks.context.loggedIn",
                "category": "Databricks"
            },
            {
                "command": "databricks.cluster.stop",
                "title": "Stop Cluster",
                "icon": "$(stop-circle)",
                "enablement": "databricks.context.activated && databricks.context.loggedIn",
                "category": "Databricks"
            },
            {
                "command": "databricks.utils.openExternal",
                "title": "Open link externally",
                "icon": "$(link-external)",
                "category": "Databricks"
            },
            {
                "command": "databricks.wsfs.refresh",
                "title": "Refresh workspace filesystem view",
                "icon": "$(refresh)",
                "enablement": "databricks.context.activated && databricks.context.loggedIn && config.databricks.sync.destinationType == workspace && databricks.feature.views.workspace",
                "category": "Databricks"
            },
            {
                "command": "databricks.wsfs.createFolder",
                "title": "Create Folder",
                "icon": "$(new-folder)",
                "enablement": "databricks.context.activated && databricks.context.loggedIn && databricks.feature.views.workspace",
                "category": "Databricks"
            },
            {
                "command": "databricks.call",
                "title": "Call",
                "enablement": "databricks.context.activated",
                "category": "Databricks"
            },
            {
                "command": "databricks.internal.clearOverrides",
                "title": "Clear workspace overrides"
            },
            {
                "command": "databricks.notebookInitScript.verify",
                "title": "Verify Databricks notebook init scripts",
                "enablement": "databricks.context.activated && databricks.context.loggedIn",
                "category": "Databricks"
            },
            {
                "command": "databricks.connection.bundle.selectTarget",
                "icon": "$(gear)",
                "title": "Select a Databricks Asset Bundle target",
                "enablement": "databricks.context.activated",
                "category": "Databricks"
            },
            {
                "command": "databricks.bundle.refreshRemoteState",
                "icon": "$(refresh)",
                "title": "Refresh remote state",
                "enablement": "databricks.context.activated && databricks.context.bundle.isTargetSet && databricks.context.bundle.deploymentState == idle",
                "category": "Databricks"
            },
            {
                "command": "databricks.bundle.deploy",
                "icon": "$(cloud-upload)",
                "title": "Deploy bundle",
                "enablement": "databricks.context.activated && databricks.context.bundle.isTargetSet && databricks.context.bundle.deploymentState == idle",
                "category": "Databricks"
            },
            {
                "command": "databricks.bundle.deployAndRun",
                "icon": "$(debug-start)",
                "title": "Deploy the bundle and run the resource",
                "enablement": "databricks.context.activated && databricks.context.bundle.isTargetSet && databricks.context.bundle.deploymentState == idle",
                "category": "Databricks"
            },
            {
                "command": "databricks.bundle.cancelRun",
                "title": "Cancel run",
                "icon": "$(debug-stop)",
                "enablement": "databricks.context.activated && databricks.context.bundle.isTargetSet && databricks.context.bundle.deploymentState == idle",
                "category": "Databricks"
            },
            {
                "command": "databricks.bundle.initNewProject",
                "icon": "$(new-folder)",
                "title": "Initialize new project",
                "category": "Databricks"
            },
            {
                "command": "databricks.run.dbconnect.debug",
                "title": "Debug current file with Databricks Connect",
                "enablement": "databricks.context.activated && databricks.context.loggedIn",
                "category": "Databricks",
                "icon": {
                    "dark": "resources/dark/databricks-run-icon.svg",
                    "light": "resources/light/databricks-run-icon.svg"
                }
            },
            {
                "command": "databricks.run.dbconnect.run",
                "title": "Run current file with Databricks Connect",
                "enablement": "databricks.context.activated && databricks.context.loggedIn",
                "category": "Databricks",
                "icon": {
                    "dark": "resources/dark/databricks-run-icon.svg",
                    "light": "resources/light/databricks-run-icon.svg"
                }
            },
            {
                "command": "databricks.bundle.showLogs",
                "title": "Show bundle logs",
                "enablement": "databricks.context.activated",
                "category": "Databricks"
            },
            {
                "command": "databricks.utils.copy",
                "title": "Copy",
                "enablement": "databricks.context.activated",
                "category": "Databricks"
            },
            {
                "command": "databricks.environment.refresh",
                "title": "Refresh python environment status",
                "icon": "$(refresh)",
                "enablement": "databricks.context.activated && databricks.context.loggedIn",
                "category": "Databricks"
            },
            {
                "command": "databricks.environment.selectPythonInterpreter",
                "title": "Change Python environment",
                "icon": "$(gear)",
                "enablement": "databricks.context.activated && databricks.context.loggedIn",
                "category": "Databricks"
            },
            {
                "command": "databricks.environment.reinstallDBConnect",
                "title": "Reinstall Databricks Connect",
                "icon": "$(gear)",
                "enablement": "databricks.context.activated && databricks.context.loggedIn",
                "category": "Databricks"
            },
            {
                "command": "databricks.bundle.variable.openFile",
                "title": "Override bundle variables",
                "enablement": "databricks.context.activated && databricks.context.bundle.isTargetSet && databricks.context.bundle.deploymentState == idle",
                "category": "Databricks",
                "icon": "$(gear)"
            },
            {
                "command": "databricks.bundle.variable.reset",
                "title": "Reset bundle variables to default values",
                "enablement": "databricks.context.activated && databricks.context.bundle.isTargetSet && databricks.context.bundle.deploymentState == idle",
                "category": "Databricks",
                "icon": "$(discard)"
            },
            {
                "command": "databricks.bundle.destroy",
                "title": "Destroy bundle",
                "enablement": "databricks.context.activated && databricks.context.bundle.isTargetSet && databricks.context.bundle.deploymentState == idle",
                "category": "Databricks",
                "icon": "$(trash)"
            },
            {
                "command": "databricks.bundle.forceDeploy",
                "title": "Force deploy bundle",
                "category": "Databricks",
                "enablement": "databricks.context.activated && databricks.context.bundle.isTargetSet && databricks.context.bundle.deploymentState == idle"
            },
            {
                "command": "databricks.bundle.forceDestroy",
                "title": "Force destroy bundle",
                "category": "Databricks",
                "enablement": "databricks.context.activated && databricks.context.bundle.isTargetSet && databricks.context.bundle.deploymentState == idle"
            },
            {
                "command": "databricks.sync.start",
                "title": "Start synchronization",
                "category": "Databricks",
                "enablement": "databricks.context.activated && databricks.context.loggedIn && databricks.context.bundle.isTargetSet && databricks.context.bundle.isDevTarget",
                "icon": "$(sync)"
            },
            {
                "command": "databricks.sync.startFull",
                "title": "Start synchronization (full sync)",
                "category": "Databricks",
                "enablement": "databricks.context.activated && databricks.context.loggedIn && databricks.context.bundle.isTargetSet && databricks.context.bundle.isDevTarget",
                "icon": "$(sync)"
            },
            {
                "command": "databricks.sync.stop",
                "title": "Stop synchronization",
                "category": "Databricks",
                "enablement": "databricks.context.activated && databricks.context.loggedIn && databricks.context.bundle.isTargetSet && databricks.context.bundle.isDevTarget",
                "icon": "$(sync-ignored)"
            }
        ],
        "viewsContainers": {
            "activitybar": [
                {
                    "id": "databricksBar",
                    "title": "Databricks",
                    "icon": "resources/light/logo.svg"
                }
            ]
        },
        "views": {
            "databricksBar": [
                {
                    "id": "configurationView",
                    "name": "Configuration"
                },
                {
                    "id": "dabsResourceExplorerView",
                    "name": "Bundle Resource Explorer",
                    "visibility": "visible",
                    "when": "databricks.context.bundle.isTargetSet"
                },
                {
                    "id": "dabsVariableView",
                    "name": "Bundle Variables",
                    "visibility": "visible",
                    "when": "databricks.context.bundle.isTargetSet"
                },
                {
                    "id": "workspaceFsView",
                    "name": "Workspace explorer",
                    "when": "config.databricks.sync.destinationType == workspace && databricks.feature.views.workspace"
                },
                {
                    "id": "clusterView",
                    "when": "databricks.feature.views.cluster",
                    "name": "Clusters"
                }
            ]
        },
        "viewsWelcome": [
            {
                "view": "configurationView",
                "contents": "There are multiple Databricks projects in the folder:\n[Open existing Databricks Project](command:databricks.bundle.openSubProject)",
                "when": "workspaceFolderCount > 0 && databricks.context.initialized && databricks.context.subProjectsAvailable"
            },
            {
                "view": "configurationView",
                "contents": "Migrate current folder to a Databricks Project: \n[Migrate current folder to a Databricks Project](command:databricks.bundle.startManualMigration)",
                "when": "workspaceFolderCount > 0 && databricks.context.initialized && databricks.context.pendingManualMigration"
            },
            {
                "view": "configurationView",
                "contents": "[Create a new Databricks Project](command:databricks.bundle.initNewProject)",
                "when": "workspaceFolderCount > 0 && databricks.context.initialized"
            },
            {
                "view": "configurationView",
                "contents": "Initializing...",
                "when": "workspaceFolderCount > 0 && !databricks.context.initialized"
            },
            {
                "view": "configurationView",
                "contents": "This folder is empty.\n[Create a new Databricks Project](command:databricks.bundle.initNewProject)",
                "when": "workspaceFolderCount == 0"
            },
            {
                "view": "configurationView",
                "contents": "To learn more about how to use Databricks with VS Code [read our docs](https://docs.databricks.com/dev-tools/vscode-ext.html) or [Quickstart guide](command:databricks.quickstart.open)"
            }
        ],
        "menus": {
            "view/title": [
                {
                    "command": "databricks.quickstart.open",
                    "when": "view == configurationView"
                },
                {
                    "command": "databricks.bundle.initNewProject",
                    "group": "navigation@1",
                    "when": "view == configurationView"
                },
                {
                    "when": "view == clusterView",
                    "group": "navigation@1",
                    "submenu": "databricks.cluster.filter"
                },
                {
                    "command": "databricks.cluster.refresh",
                    "when": "view == clusterView",
                    "group": "navigation@2"
                },
                {
                    "command": "databricks.wsfs.refresh",
                    "when": "view == workspaceFsView",
                    "group": "navigation@1"
                },
                {
                    "command": "databricks.wsfs.createFolder",
                    "when": "view == workspaceFsView",
                    "group": "navigation@1"
                },
                {
                    "command": "databricks.bundle.refreshRemoteState",
                    "when": "view == dabsResourceExplorerView && databricks.context.bundle.deploymentState == idle",
                    "group": "navigation@1"
                },
                {
                    "command": "databricks.bundle.deploy",
                    "when": "view == dabsResourceExplorerView && databricks.context.bundle.deploymentState == idle",
                    "group": "navigation@1"
                },
                {
                    "command": "databricks.bundle.destroy",
                    "when": "view == dabsResourceExplorerView && databricks.context.bundle.deploymentState == idle",
                    "group": "navigation@1"
                },
                {
                    "command": "databricks.bundle.forceDeploy",
                    "when": "view == dabsResourceExplorerView && databricks.context.bundle.deploymentState == idle"
                },
                {
                    "command": "databricks.bundle.forceDestroy",
                    "when": "view == dabsResourceExplorerView && databricks.context.bundle.deploymentState == idle"
                },
                {
                    "command": "databricks.bundle.variable.openFile",
                    "when": "view == dabsVariableView && databricks.context.bundle.deploymentState == idle",
                    "group": "navigation@1"
                },
                {
                    "command": "databricks.bundle.variable.reset",
                    "when": "view == dabsVariableView && databricks.context.bundle.deploymentState == idle",
                    "group": "navigation@1"
                }
            ],
            "databricks.cluster.filter": [
                {
                    "command": "databricks.cluster.filterByAll"
                },
                {
                    "command": "databricks.cluster.filterByMe"
                },
                {
                    "command": "databricks.cluster.filterByRunning"
                }
            ],
            "view/item/context": [
                {
                    "command": "databricks.utils.openExternal",
                    "when": "viewItem =~ /^databricks.*\\.(has-url).*$/ && databricks.context.bundle.deploymentState == idle",
                    "group": "inline@1"
                },
                {
                    "command": "databricks.connection.attachCluster",
                    "when": "view == clusterView && databricks.context.bundle.deploymentState == idle",
                    "group": "inline@2"
                },
                {
                    "command": "databricks.connection.bundle.selectTarget",
                    "when": "view == configurationView && viewItem =~ /^databricks.configuration.target.*$/ && databricks.context.bundle.deploymentState == idle",
                    "group": "inline@2"
                },
                {
                    "command": "databricks.connection.configureLogin",
                    "when": "view == configurationView && viewItem =~ /^databricks.configuration.authType.*$/ && databricks.context.bundle.deploymentState == idle",
                    "group": "inline@2"
                },
                {
                    "command": "databricks.connection.attachClusterQuickPick",
                    "when": "view == configurationView && viewItem =~ /^databricks.configuration.cluster.*$/ && databricks.context.bundle.deploymentState == idle",
                    "group": "inline@2"
                },
                {
                    "command": "databricks.cluster.stop",
                    "when": "view == configurationView && viewItem =~ /^databricks.configuration.cluster.*\\.(running|pending).*$/ && databricks.context.bundle.deploymentState == idle",
                    "group": "inline@0"
                },
                {
                    "command": "databricks.cluster.start",
                    "when": "view == configurationView && viewItem =~ /databricks.configuration.cluster.*\\.terminated.*/ && databricks.context.bundle.deploymentState == idle",
                    "group": "inline@0"
                },
                {
                    "command": "databricks.bundle.deployAndRun",
                    "when": "view == dabsResourceExplorerView && viewItem =~ /^databricks.bundle.*.runnable.*$/ && databricks.context.bundle.deploymentState == idle",
                    "group": "inline@0"
                },
                {
                    "command": "databricks.bundle.cancelRun",
                    "when": "view == dabsResourceExplorerView && viewItem =~ /^databricks.bundle.*.cancellable.*$/ && databricks.context.bundle.deploymentState == idle",
                    "group": "inline@0"
                },
                {
                    "command": "databricks.utils.copy",
                    "when": "view == dabsResourceExplorerView || view == configurationView"
                },
                {
                    "command": "databricks.environment.refresh",
                    "when": "view == configurationView && viewItem =~ /^databricks.environment.root.(success|error)$/",
                    "group": "inline@0",
                    "icon": "$(refresh)"
                },
                {
                    "command": "databricks.environment.selectPythonInterpreter",
                    "when": "view == configurationView && viewItem =~ /^databricks.environment.checkPythonEnvironment.success$/",
                    "group": "inline@0",
                    "icon": "$(gear)"
                },
                {
                    "command": "databricks.environment.reinstallDBConnect",
                    "when": "view == configurationView && viewItem =~ /^databricks.environment.checkEnvironmentDependencies.success$/",
                    "group": "inline@0",
                    "icon": "$(gear)"
                },
                {
                    "command": "databricks.sync.start",
                    "when": "view == configurationView && viewItem =~ /^databricks.*sync.*is-stopped.*$/ && databricks.context.bundle.isDevTarget",
                    "group": "inline@0"
                },
                {
                    "command": "databricks.sync.stop",
                    "when": "view == configurationView && viewItem =~ /^databricks.*sync.*is-running.*$/ && databricks.context.bundle.isDevTarget",
                    "group": "inline@0"
                }
            ],
            "editor/title": [
                {
                    "submenu": "databricks.run",
                    "group": "navigation@0",
                    "when": "databricks.context.isActiveFileInActiveWorkspace && databricks.context.showRunAsWorkflow || databricks.context.isActiveFileInActiveWorkspace && resourceExtname == .ipynb"
                }
            ],
            "databricks.run": [
                {
                    "command": "databricks.run.runEditorContents",
                    "when": "resourceLangId == python",
                    "group": "1_remote@1"
                },
                {
                    "command": "databricks.run.runEditorContentsAsWorkflow",
                    "when": "resourceLangId == python || resourceExtname == .ipynb || databricks.context.showRunAsWorkflow",
                    "group": "1_remote@2"
                },
                {
                    "command": "databricks.run.dbconnect.debug",
                    "when": "resourceLangId == python",
                    "group": "2_local@1"
                },
                {
                    "command": "databricks.run.dbconnect.run",
                    "when": "resourceLangId == python",
                    "group": "2_local@2"
                }
            ],
            "commandPalette": [
                {
                    "command": "databricks.run.runEditorContents",
                    "when": "resourceLangId == python"
                },
                {
                    "command": "databricks.run.runEditorContentsAsWorkflow",
                    "when": "resourceLangId == python || resourceExtname == .ipynb || databricks.context.showRunAsWorkflow"
                },
                {
                    "command": "databricks.wsfs.createFolder",
                    "when": "config.databricks.sync.destinationType == workspace"
                },
                {
                    "command": "databricks.wsfs.refresh",
                    "when": "config.databricks.sync.destinationType == workspace"
                },
                {
                    "command": "databricks.utils.openExternal",
                    "when": "false"
                },
                {
                    "command": "databricks.call",
                    "when": "false"
                },
                {
                    "command": "databricks.bundle.deployAndRun",
                    "when": "false"
                },
                {
                    "command": "databricks.bundle.cancelRun",
                    "when": "false"
                },
                {
                    "command": "databricks.utils.copy",
                    "when": "false"
                }
            ],
            "explorer/context": [
                {
                    "submenu": "databricks.run",
                    "when": "resourceLangId == python || resourceExtname == .ipynb || databricks.context.showRunAsWorkflow"
                }
            ]
        },
        "submenus": [
            {
                "id": "databricks.cluster.filter",
                "label": "Filter clusters ...",
                "icon": "$(filter)"
            },
            {
                "id": "databricks.run",
                "label": "Run on Databricks",
                "icon": {
                    "dark": "resources/dark/databricks-run-icon.svg",
                    "light": "resources/light/databricks-run-icon.svg"
                }
            }
        ],
        "taskDefinitions": [
            {
                "type": "databricks"
            }
        ],
        "problemMatchers": [
            {
                "name": "databricks-sync",
                "owner": "databricks",
                "fileLocation": "relative",
                "pattern": {
                    "regexp": "Putting (/Repos/.*)$",
                    "file": 1
                },
                "background": {
                    "activeOnStart": true,
                    "beginsPattern": "Remote file sync location:",
                    "endsPattern": "Initial Sync Complete$"
                }
            }
        ],
        "debuggers": [
            {
                "type": "databricks",
                "languages": [
                    "python"
                ],
                "label": "Databricks",
                "configurationAttributes": {
                    "launch": {
                        "required": [
                            "program"
                        ],
                        "properties": {
                            "program": {
                                "type": "string",
                                "description": "Absolute path to a python file."
                            },
                            "args": {
                                "type": "array",
                                "items": {
                                    "type": "string"
                                },
                                "description": "Command line arguments."
                            },
                            "env": {
                                "type": "object",
                                "items": {
                                    "type": "string"
                                },
                                "description": "Environment variables."
                            }
                        }
                    }
                },
                "initialConfigurations": [
                    {
                        "type": "databricks",
                        "request": "launch",
                        "name": "Run on Databricks",
                        "program": "${file}",
                        "args": [],
                        "env": {}
                    }
                ],
                "configurationSnippets": [
                    {
                        "label": "Databricks: Launch",
                        "description": "A new configuration for running a user selected Python file on Databricks.",
                        "body": {
                            "type": "databricks",
                            "request": "launch",
                            "name": "Run on Databricks",
                            "program": "^\"\\${file}\"",
                            "args": []
                        }
                    }
                ]
            },
            {
                "type": "databricks-workflow",
                "languages": [
                    "python",
                    "sql",
                    "r",
                    "scala"
                ],
                "label": "Databricks Workflow",
                "configurationAttributes": {
                    "launch": {
                        "required": [
                            "program"
                        ],
                        "properties": {
                            "program": {
                                "type": "string",
                                "description": "Absolute path to a python file."
                            },
                            "parameters": {
                                "type": "object",
                                "items": {
                                    "type": "string"
                                },
                                "description": "Values of the notebook widget parameters as specified by the key of the parameter."
                            },
                            "args": {
                                "type": "array",
                                "items": {
                                    "type": "string"
                                },
                                "description": "Command line arguments for Python tasks."
                            }
                        }
                    }
                },
                "initialConfigurations": [
                    {
                        "type": "databricks-workflow",
                        "request": "launch",
                        "name": "Run on Databricks as Workflow",
                        "program": "${file}",
                        "parameters": {},
                        "args": []
                    }
                ],
                "configurationSnippets": [
                    {
                        "label": "Databricks: Launch as Workflow",
                        "description": "A new configuration for running a user selected Python file on Databricks as a workflow.",
                        "body": {
                            "type": "databricks-workflow",
                            "request": "launch",
                            "name": "Run on Databricks as a Workflow",
                            "program": "^\"\\${file}\"",
                            "parameters": {},
                            "args": []
                        }
                    }
                ]
            },
            {
                "type": "python",
                "configurationAttributes": {
                    "launch": {
                        "properties": {
                            "databricks": {
                                "type": "boolean",
                                "description": "Setup databricks environment variables and globals."
                            }
                        }
                    }
                }
            }
        ],
        "configuration": [
            {
                "title": "Databricks",
                "properties": {
                    "databricks.logs.maxFieldLength": {
                        "type": "number",
                        "default": 40,
                        "description": "The maximum length of each field displayed in logs outputs panel."
                    },
                    "databricks.logs.truncationDepth": {
                        "type": "number",
                        "default": 2,
                        "description": "The max depth of logs to show without truncation."
                    },
                    "databricks.logs.maxArrayLength": {
                        "type": "number",
                        "default": 2,
                        "description": "The maximum number of items to show for array fields."
                    },
                    "databricks.logs.enabled": {
                        "type": "boolean",
                        "default": true,
                        "description": "Enable/disable logging. Reload window for changes to take effect."
                    },
                    "databricks.clusters.onlyShowAccessibleClusters": {
                        "type": "boolean",
                        "default": false,
                        "description": "Enable/disable filtering for only accessible clusters (clusters on which the current user can run code)"
                    },
                    "databricks.overrideDatabricksConfigFile": {
                        "type": "string",
                        "default": "",
                        "description": "Override location of .databrickscfg file (default: DATABRICKS_CONFIG_FILE environment variable or ~/.databrickscfg)"
                    },
                    "databricks.experiments.optInto": {
                        "type": "array",
                        "default": [],
                        "items": {
                            "enum": [
                                "views.cluster",
                                "views.workspace"
                            ],
                            "enumDescriptions": [
                                "Limited local notebook support using DB Connect v2.",
                                "Show cluster view in the explorer.",
                                "Show workspace browser in the explorer."
                            ],
                            "type": "string"
                        },
                        "uniqueItems": true,
                        "description": "Opt into experimental features."
                    },
                    "databricks.wsfs.rearrangeCells": {
                        "type": "boolean",
                        "default": true,
                        "description": "Enable/disable rearranging cells in wrapper files created when using `workspace` as the sync destination. **Note:** It is recommended to NOT disable this setting. If you do disable it, you will need to manually handle sys.path for local imports in your notebooks."
                    },
                    "databricks.ipythonDir": {
                        "type": "string",
                        "description": "Absolute path to a directory for storing IPython files. Defaults to IPYTHONDIR environment variable (if set) or ~/.ipython."
                    },
                    "databricks.bundle.remoteStateRefreshInterval": {
                        "type": "number",
                        "default": 5,
                        "description": "The interval in minutes at which the remote state of the bundle is refreshed."
                    }
                }
            }
        ]
    },
    "extensionDependencies": [
        "ms-python.python",
        "ms-toolsai.jupyter",
        "redhat.vscode-yaml"
    ],
    "vsce": {
        "dependencies": false,
        "useYarn": false
    },
    "cli": {
        "version": "0.227.1"
    },
    "scripts": {
        "vscode:prepublish": "rm -rf out && yarn run package:compile && yarn run package:wrappers:write && yarn run package:jupyter-init-script:write && yarn run package:copy-webview-toolkit && yarn run generate-telemetry",
        "package": "vsce package --baseContentUrl https://github.com/databricks/databricks-vscode/blob/${TAG:-bundle-integ}/packages/databricks-vscode --baseImagesUrl https://raw.githubusercontent.com/databricks/databricks-vscode/${TAG:-bundle-integ}/packages/databricks-vscode",
        "package:linux:x64": "./scripts/package-vsix.sh linux-x64",
        "package:linux:arm64": "./scripts/package-vsix.sh linux-arm64",
        "package:darwin:x64": "./scripts/package-vsix.sh darwin-x64",
        "package:darwin:arm64": "./scripts/package-vsix.sh darwin-arm64",
        "package:win32:x64": "./scripts/package-vsix.sh win32-x64",
        "package:win32:arm64": "./scripts/package-vsix.sh win32-arm64",
        "package:all": "rm -rf ./.build/ && yarn run package:linux:x64 && yarn run package:linux:arm64 && yarn run package:darwin:x64 && yarn run package:darwin:arm64 && yarn run package:win32:x64 && yarn run package:win32:arm64",
        "package:cli:fetch": "bash ./scripts/fetch-databricks-cli.sh ${CLI_ARCH:-}",
        "package:cli:link": "rm -f ./bin/databricks && mkdir -p bin && ln -s ../../../../cli/cli bin/databricks",
        "package:wrappers:write": "ts-node ./scripts/writeIpynbWrapper.ts -s ./resources/python/notebook.workflow-wrapper.py -o ./resources/python/generated/notebook.workflow-wrapper.json",
        "package:jupyter-init-script:write": "ts-node ./scripts/writeJupyterInitFileWithVersion.ts",
        "package:bundle-schema:write": "yarn package:cli:fetch && ts-node ./scripts/writeBundleSchema.ts ./bin/databricks ./src/bundle/BundleSchema.d.ts",
        "package:compile": "yarn run esbuild:base",
        "package:copy-webview-toolkit": "cp ./node_modules/@vscode/webview-ui-toolkit/dist/toolkit.js ./out/toolkit.js",
        "esbuild:base": "esbuild ./src/extension.ts --bundle --outfile=out/extension.js --external:vscode --format=cjs --platform=node --sourcemap --target=es2019",
        "build": "yarn run package:wrappers:write && yarn run package:jupyter-init-script:write && tsc --build --force",
        "watch": "yarn run package:wrappers:write && yarn run package:jupyter-init-script:write && yarn run package:copy-webview-toolkit && tsc --build --watch --force",
        "fix": "eslint src --ext ts --fix && prettier . --write",
        "test:lint": "eslint src --ext ts && prettier . -c",
        "test:unit": "yarn run build && node ./out/test/runTest.js",
        "test:integ:prepare": "yarn run package",
        "test:integ:extension": "yarn run test:integ:prepare && wdio run src/test/e2e/wdio.conf.ts",
        "test:integ:sdk": "ts-mocha --type-check 'src/sdk-extensions/**/*.integ.ts'",
        "test:integ": "yarn run test:integ:extension && yarn run test:integ:sdk",
        "test:cov": "nyc yarn run test:unit",
        "test": "yarn run test:lint && yarn run test:unit",
        "clean": "rm -rf node_modules out .vscode-test",
        "generate-notice": "../../scripts/generate_notice.sh",
        "generate-telemetry": "ts-node ./scripts/generateTelemetry.ts"
    },
    "dependencies": {
        "@databricks/databricks-sdk": "file:../../vendor/databricks-sdk.tgz",
        "@databricks/databricks-vscode-types": "workspace:^",
        "@types/lodash": "^4.14.202",
        "@types/shell-quote": "^1.7.5",
        "@vscode/debugadapter": "^1.64.0",
        "@vscode/extension-telemetry": "^0.9.1",
        "@vscode/webview-ui-toolkit": "^1.4.0",
        "add": "^2.0.6",
        "ansi-to-html": "^0.7.2",
        "bcryptjs": "^2.4.3",
        "lodash": "^4.17.21",
        "shell-quote": "^1.8.1",
        "triple-beam": "^1.4.1",
        "winston": "^3.11.0",
        "yaml": "^2.3.4"
    },
    "devDependencies": {
        "@istanbuljs/nyc-config-typescript": "^1.0.2",
        "@sinonjs/fake-timers": "^11.2.2",
        "@types/bcryptjs": "^2.4.6",
        "@types/chai": "^4.3.11",
        "@types/eslint": "^8.44.9",
        "@types/fs-extra": "^11.0.4",
        "@types/mocha": "^10.0.6",
        "@types/mock-require": "^2.0.3",
        "@types/node": "^20.10.4",
        "@types/sinonjs__fake-timers": "^8.1.5",
        "@types/tmp": "^0.2.6",
        "@types/triple-beam": "^1.3.5",
        "@types/vscode": "1.86.0",
        "@types/yargs": "^17.0.32",
        "@typescript-eslint/eslint-plugin": "^6.14.0",
        "@typescript-eslint/parser": "^6.14.0",
        "@typescript-eslint/utils": "^6.14.0",
        "@vscode/test-electron": "^2.3.8",
        "@wdio/cli": "^8.35.1",
        "@wdio/local-runner": "^8.35.1",
        "@wdio/mocha-framework": "^8.35.0",
        "@wdio/spec-reporter": "^8.32.4",
        "@wdio/types": "^8.32.4",
        "chai": "^4.3.10",
        "esbuild": "^0.19.9",
        "eslint": "^8.55.0",
        "eslint-plugin-local-rules": "^2.0.1",
        "fs-extra": "^11.2.0",
        "glob": "^10.3.10",
        "json-schema-to-typescript": "^13.1.1",
        "mocha": "^10.2.0",
        "mock-require": "^3.0.3",
        "nyc": "^15.1.0",
        "prettier": "^3.1.1",
        "tmp-promise": "^3.0.3",
        "ts-mocha": "^10.0.0",
        "ts-mockito": "^2.6.1",
        "ts-node": "^10.9.2",
        "typescript": "^5.3.3",
        "vsce": "^2.15.0",
        "wdio-video-reporter": "^5.1.4",
        "wdio-vscode-service": "^6.0.2",
        "yargs": "^17.7.2"
    },
    "nyc": {
        "extends": "@istanbuljs/nyc-config-typescript",
        "check-coverage": false,
        "all": true,
        "skip-empty": true,
        "include": [
            "src/**/*.ts"
        ],
        "exclude": [
            "src/**/*.test.ts",
            "src/**/*.integ.ts"
        ],
        "reporter": [
            "lcov",
            "json"
        ],
        "report-dir": "coverage"
    }
}<|MERGE_RESOLUTION|>--- conflicted
+++ resolved
@@ -4,11 +4,7 @@
     "description": "IDE support for Databricks",
     "publisher": "databricks",
     "license": "LicenseRef-LICENSE",
-<<<<<<< HEAD
     "version": "2.4.0",
-=======
-    "version": "2.3.4",
->>>>>>> fc4e4596
     "engines": {
         "vscode": "^1.86.0"
     },
