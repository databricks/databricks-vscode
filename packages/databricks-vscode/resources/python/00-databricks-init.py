--- conflicted
+++ resolved
@@ -2,15 +2,7 @@
 from typing import Any, Union, List
 import os
 import sys
-<<<<<<< HEAD
-import time
-=======
-# Avoid conflicts with possible "datetime" imports (in the user code)
 import time as _time
-import shlex
-import warnings
-import tempfile
->>>>>>> 9ebc70cc
 
 # prevent sum from pyskaprk.sql.functions from shadowing the builtin sum
 builtinSum = sys.modules['builtins'].sum
